/*
Copyright 2019 The Kubernetes Authors.

Licensed under the Apache License, Version 2.0 (the "License");
you may not use this file except in compliance with the License.
You may obtain a copy of the License at

    http://www.apache.org/licenses/LICENSE-2.0

Unless required by applicable law or agreed to in writing, software
distributed under the License is distributed on an "AS IS" BASIS,
WITHOUT WARRANTIES OR CONDITIONS OF ANY KIND, either express or implied.
See the License for the specific language governing permissions and
limitations under the License.
*/

package commons

import (
	"errors"
	"fmt"
	"os"
	"reflect"
	"strconv"
	"strings"

	"github.com/go-playground/validator/v10"
	vault "github.com/sosedoff/ansible-vault-go"
	"gopkg.in/yaml.v3"
)

type K8sObject struct {
	APIVersion string         `yaml:"apiVersion" validate:"required"`
	Kind       string         `yaml:"kind" validate:"required"`
	Spec       DescriptorFile `yaml:"spec" validate:"required,dive"`
}

// DescriptorFile represents the YAML structure in the spec field of the descriptor file
type DescriptorFile struct {
	ClusterID        string `yaml:"cluster_id" validate:"required,min=3,max=100"`
	DeployAutoscaler bool   `yaml:"deploy_autoscaler" validate:"boolean"`

	Bastion Bastion `yaml:"bastion"`

	Credentials Credentials `yaml:"credentials" validate:"dive"`

	InfraProvider string `yaml:"infra_provider" validate:"required,oneof='aws' 'gcp' 'azure'"`

	K8SVersion string `yaml:"k8s_version" validate:"required,startswith=v,min=7,max=8"`
	Region     string `yaml:"region" validate:"required"`

	Networks struct {
		VPCID         string `yaml:"vpc_id"`
		PodsCidrBlock string `yaml:"pods_cidr" validate:"omitempty,cidrv4"`
		Subnets       []struct {
			SubnetID string `yaml:"subnet_id"`
		} `yaml:"subnets" validate:"dive"`
	} `yaml:"networks" validate:"omitempty,dive"`

	Dns struct {
		ManageZone bool `yaml:"manage_zone" validate:"boolean"`
	} `yaml:"dns"`

	DockerRegistries []DockerRegistry `yaml:"docker_registries" validate:"dive"`

	ExternalDomain string `yaml:"external_domain" validate:"omitempty,hostname"`

	Keos struct {
		Flavour string `yaml:"flavour"`
		Version string `yaml:"version"`
	} `yaml:"keos"`

	ControlPlane struct {
		Managed         bool   `yaml:"managed" validate:"boolean"`
		Name            string `yaml:"name"`
		NodeImage       string `yaml:"node_image" validate:"required_if=InfraProvider gcp"`
		HighlyAvailable bool   `yaml:"highly_available" validate:"boolean"`
		Size            string `yaml:"size" validate:"required_if=Managed false"`
		RootVolume      struct {
			Size      int    `yaml:"size" validate:"numeric"`
			Type      string `yaml:"type"`
			Encrypted bool   `yaml:"encrypted" validate:"boolean"`
		} `yaml:"root_volume"`
		AWS          AWSCP         `yaml:"aws"`
		Azure        AzureCP       `yaml:"azure"`
		ExtraVolumes []ExtraVolume `yaml:"extra_volumes"`
	} `yaml:"control_plane"`

	WorkerNodes WorkerNodes `yaml:"worker_nodes" validate:"required,dive"`
}

<<<<<<< HEAD
=======
type Networks struct {
	VPCID                      string            `yaml:"vpc_id"`
	VPCCidrBlock               string            `yaml:"vpc_cidr" validate:"omitempty,cidrv4"`
	PodsCidrBlock              string            `yaml:"pods_cidr" validate:"omitempty,cidrv4"`
	Tags                       map[string]string `yaml:"tags,omitempty"`
	AvailabilityZoneUsageLimit int               `yaml:"az_usage_limit" validate:"numeric"`
	AvailabilityZoneSelection  string            `yaml:"az_selection" validate:"oneof='Ordered' 'Random' '' "`
	PodsSubnets []Subnets `yaml:"pods_subnets"`
	Subnets     []Subnets `yaml:"subnets"`
}

type Subnets struct {
	SubnetId         string            `yaml:"subnet_id"`
	AvailabilityZone string            `yaml:"az,omitempty"`
	IsPublic         *bool             `yaml:"is_public,omitempty"`
	RouteTableId     string            `yaml:"route_table_id,omitempty"`
	NatGatewayId     string            `yaml:"nat_id,omitempty"`
	Tags             map[string]string `yaml:"tags,omitempty"`
	CidrBlock        string            `yaml:"cidr,omitempty"`
}

>>>>>>> 36639a71
type AWSCP struct {
	AssociateOIDCProvider bool `yaml:"associate_oidc_provider" validate:"boolean"`
	Logging               struct {
		ApiServer         bool `yaml:"api_server" validate:"boolean"`
		Audit             bool `yaml:"audit" validate:"boolean"`
		Authenticator     bool `yaml:"authenticator" validate:"boolean"`
		ControllerManager bool `yaml:"controller_manager" validate:"boolean"`
		Scheduler         bool `yaml:"scheduler" validate:"boolean"`
	} `yaml:"logging"`
}

type AzureCP struct {
	IdentityID string `yaml:"identity_id"`
	Tier       string `yaml:"tier" validate:"oneof='Free' 'Paid'"`
}

type WorkerNodes []struct {
	Name             string            `yaml:"name" validate:"required"`
	NodeImage        string            `yaml:"node_image" validate:"required_if=InfraProvider gcp"`
	Quantity         int               `yaml:"quantity" validate:"required,numeric,gt=0"`
	Size             string            `yaml:"size" validate:"required"`
	ZoneDistribution string            `yaml:"zone_distribution" validate:"omitempty,oneof='balanced' 'unbalanced'"`
	AZ               string            `yaml:"az"`
	SSHKey           string            `yaml:"ssh_key"`
	Spot             bool              `yaml:"spot" validate:"omitempty,boolean"`
	Labels           map[string]string `yaml:"labels"`
	Taints           []string          `yaml:"taints" validate:"omitempty,dive"`
	NodeGroupMaxSize int               `yaml:"max_size" validate:"required_with=NodeGroupMinSize,numeric,omitempty"`
	NodeGroupMinSize int               `yaml:"min_size" validate:"required_with=NodeGroupMaxSize,numeric,omitempty"`
	RootVolume       struct {
		Size      int    `yaml:"size" validate:"numeric"`
		Type      string `yaml:"type"`
		Encrypted bool   `yaml:"encrypted" validate:"boolean"`
	} `yaml:"root_volume"`
	ExtraVolumes []ExtraVolume `yaml:"extra_volumes"`
}

// Bastion represents the bastion VM
type Bastion struct {
	NodeImage         string   `yaml:"node_image"`
	VMSize            string   `yaml:"vm_size"`
	AllowedCIDRBlocks []string `yaml:"allowedCIDRBlocks"`
	SSHKey            string   `yaml:"ssh_key"`
}

type ExtraVolume struct {
	Name       string `yaml:"name"`
	DeviceName string `yaml:"device_name"`
	Size       int    `yaml:"size" validate:"numeric"`
	Type       string `yaml:"type"`
	Label      string `yaml:"label"`
	Encrypted  bool   `yaml:"encrypted" validate:"boolean"`
	MountPath  string `yaml:"mount_path" validate:"omitempty,required_with=Name"`
}

type Credentials struct {
	AWS              AWSCredentials              `yaml:"aws" validate:"excluded_with=AZURE GCP"`
	AZURE            AzureCredentials            `yaml:"azure" validate:"excluded_with=AWS GCP"`
	GCP              GCPCredentials              `yaml:"gcp" validate:"excluded_with=AWS AZURE"`
	GithubToken      string                      `yaml:"github_token"`
	DockerRegistries []DockerRegistryCredentials `yaml:"docker_registries"`
}

type AWSCredentials struct {
	AccessKey string `yaml:"access_key"`
	SecretKey string `yaml:"secret_key"`
	Region    string `yaml:"region"`
	AccountID string `yaml:"account_id"`
}

type AzureCredentials struct {
	SubscriptionID string `yaml:"subscription_id"`
	TenantID       string `yaml:"tenant_id"`
	ClientID       string `yaml:"client_id"`
	ClientSecret   string `yaml:"client_secret"`
}

type GCPCredentials struct {
	ProjectID    string `yaml:"project_id"`
	PrivateKeyID string `yaml:"private_key_id"`
	PrivateKey   string `yaml:"private_key"`
	ClientEmail  string `yaml:"client_email"`
	ClientID     string `yaml:"client_id"`
}

type DockerRegistryCredentials struct {
	URL  string `yaml:"url"`
	User string `yaml:"user"`
	Pass string `yaml:"pass"`
}

type DockerRegistry struct {
	AuthRequired bool   `yaml:"auth_required" validate:"boolean"`
	Type         string `yaml:"type" validate:"required,oneof='acr' 'ecr' 'generic'"`
	URL          string `yaml:"url" validate:"required"`
	KeosRegistry bool   `yaml:"keos_registry" validate:"omitempty,boolean"`
}

type TemplateParams struct {
	Descriptor       DescriptorFile
	Credentials      map[string]string
	DockerRegistries []map[string]interface{}
}

type AWS struct {
	Credentials AWSCredentials `yaml:"credentials"`
}

type AZURE struct {
	Credentials AzureCredentials `yaml:"credentials"`
}

type GCP struct {
	Credentials GCPCredentials `yaml:"credentials"`
}

type SecretsFile struct {
	Secrets Secrets `yaml:"secrets"`
}

type Secrets struct {
	AWS              AWS                         `yaml:"aws"`
	AZURE            AZURE                       `yaml:"azure"`
	GCP              GCP                         `yaml:"gcp"`
	GithubToken      string                      `yaml:"github_token"`
	ExternalRegistry DockerRegistryCredentials   `yaml:"external_registry"`
	DockerRegistries []DockerRegistryCredentials `yaml:"docker_registries"`
}

type ProviderParams struct {
	Region      string
	Managed     bool
	Credentials map[string]string
	GithubToken string
}

// Init sets default values for the DescriptorFile
func (d DescriptorFile) Init() DescriptorFile {
	d.ControlPlane.HighlyAvailable = true

	// AKS
	d.ControlPlane.Azure.Tier = "Paid"

	// Autoscaler
	d.DeployAutoscaler = true

	// EKS
	d.ControlPlane.AWS.AssociateOIDCProvider = true
	d.ControlPlane.AWS.Logging.ApiServer = false
	d.ControlPlane.AWS.Logging.Audit = false
	d.ControlPlane.AWS.Logging.Authenticator = false
	d.ControlPlane.AWS.Logging.ControllerManager = false
	d.ControlPlane.AWS.Logging.Scheduler = false

	// Managed zones
	d.Dns.ManageZone = true

	return d
}

// Read descriptor file
func GetClusterDescriptor(descriptorPath string) (*DescriptorFile, error) {
	_, err := os.Stat(descriptorPath)
	if err != nil {
		return nil, errors.New("No exists any cluster descriptor as " + descriptorPath)
	}
	var k8sStruct K8sObject

	descriptorRAW, err := os.ReadFile(descriptorPath)
	if err != nil {
		return nil, err
	}

	k8sStruct.Spec = new(DescriptorFile).Init()
	err = yaml.Unmarshal(descriptorRAW, &k8sStruct)
	if err != nil {
		return nil, err
	}
	descriptorFile := k8sStruct.Spec
	validate := validator.New()

	validate.RegisterCustomTypeFunc(CustomTypeAWSCredsFunc, AWSCredentials{})
	validate.RegisterCustomTypeFunc(CustomTypeGCPCredsFunc, GCPCredentials{})
	validate.RegisterValidation("gte_param_if_exists", gteParamIfExists)
	validate.RegisterValidation("lte_param_if_exists", lteParamIfExists)
	validate.RegisterValidation("required_if_for_bool", requiredIfForBool)

	err = validate.Struct(descriptorFile)
	if err != nil {
		return nil, err
	}
	return &descriptorFile, nil
}

func DecryptFile(filePath string, vaultPassword string) (string, error) {
	data, err := vault.DecryptFile(filePath, vaultPassword)

	if err != nil {
		return "", err
	}
	return data, nil
}

func GetSecretsFile(secretsPath string, vaultPassword string) (*SecretsFile, error) {
	secretRaw, err := DecryptFile(secretsPath, vaultPassword)
	var secretFile SecretsFile
	if err != nil {
		err := errors.New("the vaultPassword is incorrect")
		return nil, err
	}

	err = yaml.Unmarshal([]byte(secretRaw), &secretFile)
	if err != nil {
		return nil, err
	}
	return &secretFile, nil
}

func IfExistsStructField(fl validator.FieldLevel) bool {
	structValue := reflect.ValueOf(fl.Parent().Interface())

	excludeFieldName := fl.Param()

	// Get the value of the exclude field
	excludeField := structValue.FieldByName(excludeFieldName)

	// Exclude field is set to false or invalid, so don't exclude this field
	return reflect.DeepEqual(excludeField, reflect.Zero(reflect.TypeOf(excludeField)).Interface())
}

func CustomTypeAWSCredsFunc(field reflect.Value) interface{} {
	if value, ok := field.Interface().(AWSCredentials); ok {
		return value.AccessKey
	}
	return nil
}

func CustomTypeGCPCredsFunc(field reflect.Value) interface{} {
	if value, ok := field.Interface().(GCPCredentials); ok {
		return value.ClientEmail
	}
	return nil
}

func gteParamIfExists(fl validator.FieldLevel) bool {
	field := fl.Field()
	fieldCompared := fl.Param()

	//omitEmpty
	if field.Kind() == reflect.Int && field.Int() == 0 {
		return true
	}

	var paramFieldValue reflect.Value

	if fl.Parent().Kind() == reflect.Ptr {
		paramFieldValue = fl.Parent().Elem().FieldByName(fieldCompared)
	} else {
		paramFieldValue = fl.Parent().FieldByName(fieldCompared)
	}

	if paramFieldValue.Kind() != reflect.Int {
		return false
	}
	//QUe no rompa cuando quantity no se indica, se romperá en otra validación
	if paramFieldValue.Int() == 0 {
		return true
	}

	if paramFieldValue.Int() > 0 {
		return field.Int() >= paramFieldValue.Int()
	}
	return false
}

func lteParamIfExists(fl validator.FieldLevel) bool {
	field := fl.Field()
	fieldCompared := fl.Param()

	//omitEmpty
	if field.Kind() == reflect.Int && field.Int() == 0 {
		return true
	}

	var paramFieldValue reflect.Value

	if fl.Parent().Kind() == reflect.Ptr {
		paramFieldValue = fl.Parent().Elem().FieldByName(fieldCompared)
	} else {
		paramFieldValue = fl.Parent().FieldByName(fieldCompared)
	}

	if paramFieldValue.Kind() != reflect.Int {
		return false
	}

	if paramFieldValue.Int() == 0 {
		return true
	}

	if paramFieldValue.Int() > 0 {
		return field.Int() <= paramFieldValue.Int()
	}

	return false
}

func requiredIfForBool(fl validator.FieldLevel) bool {
	params := strings.Split(fl.Param(), " ")
	if len(params) != 2 {
		panic(fmt.Sprintf("Bad param number for required_if %s", fl.FieldName()))
	}

	if !requireCheckFieldValue(fl, params[0], params[1], false) {
		return true
	}
	field := fl.Field()
	fl.Parent()
	return field.IsValid() && field.Interface() != reflect.Zero(field.Type()).Interface()
}

func requireCheckFieldValue(fl validator.FieldLevel, param string, value string, defaultNotFoundValue bool) bool {
	field, kind, _, found := fl.GetStructFieldOKAdvanced2(fl.Parent(), param)
	if !found {
		return defaultNotFoundValue
	}

	if kind == reflect.Bool {
		val, err := strconv.ParseBool(value)
		if err != nil {
			return false
		}

		return field.Bool() == val
	}

	return false

}<|MERGE_RESOLUTION|>--- conflicted
+++ resolved
@@ -52,9 +52,12 @@
 	Networks struct {
 		VPCID         string `yaml:"vpc_id"`
 		PodsCidrBlock string `yaml:"pods_cidr" validate:"omitempty,cidrv4"`
-		Subnets       []struct {
+		PodsSubnets   []struct {
 			SubnetID string `yaml:"subnet_id"`
-		} `yaml:"subnets" validate:"dive"`
+		} `yaml:"pods_subnets"`
+		Subnets []struct {
+			SubnetID string `yaml:"subnet_id"`
+		} `yaml:"subnets"`
 	} `yaml:"networks" validate:"omitempty,dive"`
 
 	Dns struct {
@@ -89,30 +92,6 @@
 	WorkerNodes WorkerNodes `yaml:"worker_nodes" validate:"required,dive"`
 }
 
-<<<<<<< HEAD
-=======
-type Networks struct {
-	VPCID                      string            `yaml:"vpc_id"`
-	VPCCidrBlock               string            `yaml:"vpc_cidr" validate:"omitempty,cidrv4"`
-	PodsCidrBlock              string            `yaml:"pods_cidr" validate:"omitempty,cidrv4"`
-	Tags                       map[string]string `yaml:"tags,omitempty"`
-	AvailabilityZoneUsageLimit int               `yaml:"az_usage_limit" validate:"numeric"`
-	AvailabilityZoneSelection  string            `yaml:"az_selection" validate:"oneof='Ordered' 'Random' '' "`
-	PodsSubnets []Subnets `yaml:"pods_subnets"`
-	Subnets     []Subnets `yaml:"subnets"`
-}
-
-type Subnets struct {
-	SubnetId         string            `yaml:"subnet_id"`
-	AvailabilityZone string            `yaml:"az,omitempty"`
-	IsPublic         *bool             `yaml:"is_public,omitempty"`
-	RouteTableId     string            `yaml:"route_table_id,omitempty"`
-	NatGatewayId     string            `yaml:"nat_id,omitempty"`
-	Tags             map[string]string `yaml:"tags,omitempty"`
-	CidrBlock        string            `yaml:"cidr,omitempty"`
-}
-
->>>>>>> 36639a71
 type AWSCP struct {
 	AssociateOIDCProvider bool `yaml:"associate_oidc_provider" validate:"boolean"`
 	Logging               struct {
