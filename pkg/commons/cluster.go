--- conflicted
+++ resolved
@@ -58,10 +58,11 @@
 }
 
 type ClusterConfigSpec struct {
-<<<<<<< HEAD
-	Private            bool               `yaml:"private_registry"`
-	ControlplaneConfig ControlplaneConfig `yaml:"controlplane_config"`
-	WorkersConfig      WorkersConfig      `yaml:"workers_config"`
+	Private                     bool               `yaml:"private_registry"`
+	ControlplaneConfig          ControlplaneConfig `yaml:"controlplane_config"`
+	WorkersConfig               WorkersConfig      `yaml:"workers_config"`
+	ClusterOperatorVersion      string             `yaml:"cluster_operator_version,omitempty"`
+	ClusterOperatorImageVersion string             `yaml:"cluster_operator_image_version,omitempty"`
 }
 
 type ControlplaneConfig struct {
@@ -70,11 +71,6 @@
 
 type WorkersConfig struct {
 	MaxUnhealthy *int `yaml:"max_unhealthy,omitempty" validate:"omitempty,numeric,gte=0,lte=100"`
-=======
-	Private                     bool   `yaml:"private_registry"`
-	ClusterOperatorVersion      string `yaml:"cluster_operator_version,omitempty"`
-	ClusterOperatorImageVersion string `yaml:"cluster_operator_image_version,omitempty"`
->>>>>>> c53c4c60
 }
 
 type ClusterConfigRef struct {
@@ -473,12 +469,9 @@
 		clusterConfig.Metadata.Name = keosCluster.Spec.InfraProvider + "-config"
 		clusterConfig.Metadata.Namespace = "cluster-" + keosCluster.Metadata.Name
 		clusterConfig.Spec = new(ClusterConfigSpec).Init()
-<<<<<<< HEAD
 		if !keosCluster.Spec.ControlPlane.Managed {
 			clusterConfig.Spec.ControlplaneConfig.MaxUnhealthy = ToPtr[int](34)
 		}
-=======
->>>>>>> c53c4c60
 	}
 
 	return &keosCluster, &clusterConfig, nil
