/*
Copyright 2018 The Kubernetes Authors.

Licensed under the Apache License, Version 2.0 (the "License");
you may not use this file except in compliance with the License.
You may obtain a copy of the License at

    http://www.apache.org/licenses/LICENSE-2.0

Unless required by applicable law or agreed to in writing, software
distributed under the License is distributed on an "AS IS" BASIS,
WITHOUT WARRANTIES OR CONDITIONS OF ANY KIND, either express or implied.
See the License for the specific language governing permissions and
limitations under the License.
*/

package nodes

import (
	"fmt"
	"io"
	"os"
	"path/filepath"
	"strconv"
	"strings"
	"sync"

	"github.com/pkg/errors"

	"sigs.k8s.io/kind/pkg/cluster/constants"

	"sigs.k8s.io/kind/pkg/container/docker"
	"sigs.k8s.io/kind/pkg/exec"
)

const (
	// Docker default bridge network is named "bridge" (https://docs.docker.com/network/bridge/#use-the-default-bridge-network)
	defaultNetwork = "bridge"
	httpProxy      = "HTTP_PROXY"
	httpsProxy     = "HTTPS_PROXY"
	noProxy        = "NO_PROXY"
)

// Node represents a handle to a kind node
// This struct must be created by one of: CreateControlPlane
// It should not be manually instantiated
// Node impleemnts exec.Cmder
type Node struct {
	// must be one of docker container ID or name
	name string
	// cached node info etc.
	cache *nodeCache
}

// assert Node implements Cmder
var _ exec.Cmder = &Node{}

// Cmder returns an exec.Cmder that runs on the node via docker exec
func (n *Node) Cmder() exec.Cmder {
	return docker.ContainerCmder(n.name)
}

// Command returns a new exec.Cmd that will run on the node
func (n *Node) Command(command string, args ...string) exec.Cmd {
	return n.Cmder().Command(command, args...)
}

// this is a separate struct so we can more easily ensure that this portion is
// thread safe
type nodeCache struct {
	mu                sync.RWMutex
	kubernetesVersion string
	ipv4              string
	ipv6              string
	ports             map[int32]int32
	role              string
}

func (cache *nodeCache) set(setter func(*nodeCache)) {
	cache.mu.Lock()
	defer cache.mu.Unlock()
	setter(cache)
}

func (cache *nodeCache) KubeVersion() string {
	cache.mu.RLock()
	defer cache.mu.RUnlock()
	return cache.kubernetesVersion
}

func (cache *nodeCache) IP() (string, string) {
	cache.mu.RLock()
	defer cache.mu.RUnlock()
	return cache.ipv4, cache.ipv6
}

func (cache *nodeCache) HostPort(p int32) (int32, bool) {
	cache.mu.RLock()
	defer cache.mu.RUnlock()
	if cache.ports == nil {
		return 0, false
	}
	v, ok := cache.ports[p]
	return v, ok
}

func (cache *nodeCache) Role() string {
	cache.mu.RLock()
	defer cache.mu.RUnlock()
	return cache.role
}

func (n *Node) String() string {
	return n.name
}

// Name returns the node's name
func (n *Node) Name() string {
	return n.name
}

// CopyTo copies the source file on the host to dest on the node
func (n *Node) CopyTo(source, dest string) error {
	return docker.CopyTo(source, n.name, dest)
}

// CopyFrom copies the source file on the node to dest on the host
// TODO(fabrizio pandini): note that this does have limitations around symlinks
//     but this should go away when kubeadm automatic copy certs lands,
//     otherwise it should be refactored in something more robust in the long term
func (n *Node) CopyFrom(source, dest string) error {
	return docker.CopyFrom(n.name, source, dest)
}

// KubeVersion returns the Kubernetes version installed on the node
func (n *Node) KubeVersion() (version string, err error) {
	// use the cached version first
	cachedVersion := n.cache.KubeVersion()
	if cachedVersion != "" {
		return cachedVersion, nil
	}
	// grab kubernetes version from the node image
	cmd := n.Command("cat", "/kind/version")
	lines, err := exec.CombinedOutputLines(cmd)
	if err != nil {
		return "", errors.Wrap(err, "failed to get file")
	}
	if len(lines) != 1 {
		return "", errors.Errorf("file should only be one line, got %d lines", len(lines))
	}
	version = lines[0]
	n.cache.set(func(cache *nodeCache) {
		cache.kubernetesVersion = version
	})
	return version, nil
}

// IP returns the IP address of the node
func (n *Node) IP() (ipv4 string, ipv6 string, err error) {
	// use the cached version first
	cachedIPv4, cachedIPv6 := n.cache.IP()
	// TODO: this assumes there are always ipv4 and ipv6 cached addresses
	if cachedIPv4 != "" && cachedIPv6 != "" {
		return cachedIPv4, cachedIPv6, nil
	}
	// retrive the IP address of the node using docker inspect
	lines, err := docker.Inspect(n.name, "{{range .NetworkSettings.Networks}}{{.IPAddress}},{{.GlobalIPv6Address}}{{end}}")
	if err != nil {
		return "", "", errors.Wrap(err, "failed to get container details")
	}
	if len(lines) != 1 {
		return "", "", errors.Errorf("file should only be one line, got %d lines", len(lines))
	}
	ips := strings.Split(lines[0], ",")
	if len(ips) != 2 {
		return "", "", errors.Errorf("container addresses should have 2 values, got %d values", len(ips))
	}
	n.cache.set(func(cache *nodeCache) {
		cache.ipv4 = ips[0]
		cache.ipv6 = ips[1]
	})
	return ips[0], ips[1], nil
}

// Ports returns a specific port mapping for the node
// Node by convention use well known ports internally, while random port
// are used for making the `kind` cluster accessible from the host machine
func (n *Node) Ports(containerPort int32) (hostPort int32, err error) {
	// use the cached version first
	hostPort, isCached := n.cache.HostPort(containerPort)
	if isCached {
		return hostPort, nil
	}
	// retrive the specific port mapping using docker inspect
	lines, err := docker.Inspect(n.name, fmt.Sprintf("{{(index (index .NetworkSettings.Ports \"%d/tcp\") 0).HostPort}}", containerPort))
	if err != nil {
		return -1, errors.Wrap(err, "failed to get file")
	}
	if len(lines) != 1 {
		return -1, errors.Errorf("file should only be one line, got %d lines", len(lines))
	}
	parsed, err := strconv.ParseInt(lines[0], 10, 32)
	if err != nil {
		return -1, errors.Wrap(err, "failed to get file")
	}
	hostPort = int32(parsed)
	// cache it
	n.cache.set(func(cache *nodeCache) {
		if cache.ports == nil {
			cache.ports = map[int32]int32{}
		}
		cache.ports[containerPort] = hostPort
	})
	return hostPort, nil
}

// Role returns the role of the node
func (n *Node) Role() (role string, err error) {
	role = n.cache.Role()
	// use the cached version first
	if role != "" {
		return role, nil
	}
	// retrive the role the node using docker inspect
	lines, err := docker.Inspect(n.name, fmt.Sprintf("{{index .Config.Labels %q}}", constants.NodeRoleKey))
	if err != nil {
		return "", errors.Wrapf(err, "failed to get %q label", constants.NodeRoleKey)
	}
	if len(lines) != 1 {
		return "", errors.Errorf("%q label should only be one line, got %d lines", constants.NodeRoleKey, len(lines))
	}
	role = strings.Trim(lines[0], "'")
	n.cache.set(func(cache *nodeCache) {
		cache.role = role
	})
	return role, nil
}

// WriteFile writes content to dest on the node
func (n *Node) WriteFile(dest, content string) error {
	// create destination directory
	cmd := n.Command("mkdir", "-p", filepath.Dir(dest))
	err := exec.RunLoggingOutputOnFail(cmd)
	if err != nil {
		return errors.Wrapf(err, "failed to create directory %s", dest)
	}

	return n.Command("cp", "/dev/stdin", dest).SetStdin(strings.NewReader(content)).Run()
}

// LoadImageArchive will load the image contents in the image reader to the
// k8s.io namespace on the node such that the image can be used from a
// Kubernetes pod
func (n *Node) LoadImageArchive(image io.Reader) error {
	cmd := n.Command(
		"ctr", "--namespace=k8s.io", "images", "import", "-",
	)
	cmd.SetStdin(image)
	if err := cmd.Run(); err != nil {
		return errors.Wrap(err, "failed to load image")
	}
	return nil
}

// proxyDetails contains proxy settings discovered on the host
type proxyDetails struct {
	Envs map[string]string
	// future proxy details here
}

// getProxyDetails returns a struct with the host environment proxy settings
// that should be passed to the nodes
func getProxyDetails() (*proxyDetails, error) {
	var proxyEnvs = []string{httpProxy, httpsProxy, noProxy}
	var val string
	var details proxyDetails
	details.Envs = make(map[string]string)

	proxySupport := false

	for _, name := range proxyEnvs {
		val = os.Getenv(name)
		if val != "" {
			proxySupport = true
			details.Envs[name] = val
			details.Envs[strings.ToLower(name)] = val
		} else {
			val = os.Getenv(strings.ToLower(name))
			if val != "" {
				proxySupport = true
				details.Envs[name] = val
				details.Envs[strings.ToLower(name)] = val
			}
		}
	}
<<<<<<< HEAD
	return details
}

// EnableIPv6 enables IPv6 inside the node container and in the inner docker daemon
func (n *Node) EnableIPv6() error {
	// enable ipv6
	cmd := n.Command("sysctl", "net.ipv6.conf.all.disable_ipv6=0")
	err := exec.RunLoggingOutputOnFail(cmd)
	if err != nil {
		return errors.Wrap(err, "failed to enable ipv6")
	}
	// enable ipv6 forwarding
	cmd = n.Command("sysctl", "net.ipv6.conf.all.forwarding=1")
	err = exec.RunLoggingOutputOnFail(cmd)
	if err != nil {
		return errors.Wrap(err, "failed to enable ipv6 forwarding")
	}
	return nil
=======

	// Specifically add the docker network subnets to NO_PROXY if we are using proxies
	if proxySupport {
		subnets, err := getSubnets(defaultNetwork)
		if err != nil {
			return nil, err
		}
		noProxyList := strings.Join(append(subnets, details.Envs[noProxy]), ",")
		details.Envs[noProxy] = noProxyList
		details.Envs[strings.ToLower(noProxy)] = noProxyList
	}

	return &details, nil
}

// getSubnets returns a slice of subnets for a specified network
func getSubnets(networkName string) ([]string, error) {
	format := `{{range (index (index . "IPAM") "Config")}}{{index . "Subnet"}} {{end}}`
	lines, err := docker.NetworkInspect([]string{networkName}, format)
	if err != nil {
		return nil, err
	}
	return strings.Split(lines[0], " "), nil
>>>>>>> d2897ef9
}<|MERGE_RESOLUTION|>--- conflicted
+++ resolved
@@ -293,26 +293,6 @@
 			}
 		}
 	}
-<<<<<<< HEAD
-	return details
-}
-
-// EnableIPv6 enables IPv6 inside the node container and in the inner docker daemon
-func (n *Node) EnableIPv6() error {
-	// enable ipv6
-	cmd := n.Command("sysctl", "net.ipv6.conf.all.disable_ipv6=0")
-	err := exec.RunLoggingOutputOnFail(cmd)
-	if err != nil {
-		return errors.Wrap(err, "failed to enable ipv6")
-	}
-	// enable ipv6 forwarding
-	cmd = n.Command("sysctl", "net.ipv6.conf.all.forwarding=1")
-	err = exec.RunLoggingOutputOnFail(cmd)
-	if err != nil {
-		return errors.Wrap(err, "failed to enable ipv6 forwarding")
-	}
-	return nil
-=======
 
 	// Specifically add the docker network subnets to NO_PROXY if we are using proxies
 	if proxySupport {
@@ -336,5 +316,21 @@
 		return nil, err
 	}
 	return strings.Split(lines[0], " "), nil
->>>>>>> d2897ef9
+}
+
+// EnableIPv6 enables IPv6 inside the node container and in the inner docker daemon
+func (n *Node) EnableIPv6() error {
+	// enable ipv6
+	cmd := n.Command("sysctl", "net.ipv6.conf.all.disable_ipv6=0")
+	err := exec.RunLoggingOutputOnFail(cmd)
+	if err != nil {
+		return errors.Wrap(err, "failed to enable ipv6")
+	}
+	// enable ipv6 forwarding
+	cmd = n.Command("sysctl", "net.ipv6.conf.all.forwarding=1")
+	err = exec.RunLoggingOutputOnFail(cmd)
+	if err != nil {
+		return errors.Wrap(err, "failed to enable ipv6 forwarding")
+	}
+	return nil
 }