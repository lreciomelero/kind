--- conflicted
+++ resolved
@@ -110,17 +110,12 @@
 
 	// Keos - Calico
 	if !descriptorFile.ControlPlane.Managed {
-<<<<<<< HEAD
-		keosDescriptor.Keos.Calico.Ipip = true
-		keosDescriptor.Keos.Calico.Pool = descriptorFile.ClusterNetwork.Pods.CidrBlock
-=======
 		if descriptorFile.InfraProvider == "azure" {
 			keosDescriptor.Keos.Calico.VXLan = true
 		} else {
 			keosDescriptor.Keos.Calico.Ipip = true
 		}
-		keosDescriptor.Keos.Calico.Pool = "192.168.0.0/16"
->>>>>>> b6dbb0f7
+		keosDescriptor.Keos.Calico.Pool = descriptorFile.ClusterNetwork.Pods.CidrBlock
 	}
 	keosDescriptor.Keos.Calico.DeployTigeraOperator = false
 
