/*
Copyright 2019 The Kubernetes Authors.

Licensed under the Apache License, Version 2.0 (the "License");
you may not use this file except in compliance with the License.
You may obtain a copy of the License at

    http://www.apache.org/licenses/LICENSE-2.0

Unless required by applicable law or agreed to in writing, software
distributed under the License is distributed on an "AS IS" BASIS,
WITHOUT WARRANTIES OR CONDITIONS OF ANY KIND, either express or implied.
See the License for the specific language governing permissions and
limitations under the License.
*/

package createworker

import (
	"bytes"
	"embed"
	"encoding/base64"
	"encoding/json"
	"io/ioutil"
	"path/filepath"
	"time"

	"strings"
	"text/template"

	"gopkg.in/yaml.v3"
	"sigs.k8s.io/kind/pkg/cluster/nodes"
	"sigs.k8s.io/kind/pkg/commons"
	"sigs.k8s.io/kind/pkg/errors"
	"sigs.k8s.io/kind/pkg/exec"
)

//go:embed templates/*/*
var ctel embed.FS

//go:embed files/*/deny-all-egress-imds_gnetpol.yaml
var denyAllEgressIMDSgnpFiles embed.FS

//go:embed files/*/allow-egress-imds_gnetpol.yaml
var allowEgressIMDSgnpFiles embed.FS

const (
	CAPICoreProvider         = "cluster-api:v1.5.1"
	CAPIBootstrapProvider    = "kubeadm:v1.5.1"
	CAPIControlPlaneProvider = "kubeadm:v1.5.1"

	scName = "keos"

<<<<<<< HEAD
	keosClusterChart = "0.1.0-PR50-SNAPSHOT"
	keosClusterImage = "0.1.0-PR50-SNAPSHOT"
=======
	keosClusterChart = "0.1.0-M3"
	keosClusterImage = "0.1.0-M3"
>>>>>>> 2344c5a7
)

const machineHealthCheckWorkerNodePath = "/kind/manifests/machinehealthcheckworkernode.yaml"
const machineHealthCheckControlPlaneNodePath = "/kind/manifests/machinehealthcheckcontrolplane.yaml"
const defaultScAnnotation = "storageclass.kubernetes.io/is-default-class"

//go:embed files/common/calico-metrics.yaml
var calicoMetrics string

type PBuilder interface {
	setCapx(managed bool)
	setCapxEnvVars(p ProviderParams)
	setSC(p ProviderParams)
	installCloudProvider(n nodes.Node, k string, keosCluster commons.KeosCluster) error
	installCSI(n nodes.Node, k string) error
	getProvider() Provider
	configureStorageClass(n nodes.Node, k string) error
	getAzs(p ProviderParams, networks commons.Networks) ([]string, error)
	internalNginx(p ProviderParams, networks commons.Networks) (bool, error)
	getOverrideVars(p ProviderParams, networks commons.Networks) (map[string][]byte, error)
}

type Provider struct {
	capxProvider     string
	capxVersion      string
	capxImageVersion string
	capxManaged      bool
	capxName         string
	capxTemplate     string
	capxEnvVars      []string
	scParameters     commons.SCParameters
	scProvisioner    string
	csiNamespace     string
}

type Node struct {
	AZ      string
	QA      int
	MaxSize int
	MinSize int
}

type Infra struct {
	builder PBuilder
}

type ProviderParams struct {
	ClusterName  string
	Region       string
	Managed      bool
	Credentials  map[string]string
	GithubToken  string
	StorageClass commons.StorageClass
}

type DefaultStorageClass struct {
	APIVersion string `yaml:"apiVersion"`
	Kind       string `yaml:"kind"`
	Metadata   struct {
		Annotations map[string]string `yaml:"annotations,omitempty"`
		Name        string            `yaml:"name"`
	} `yaml:"metadata"`
	AllowVolumeExpansion bool                 `yaml:"allowVolumeExpansion"`
	Provisioner          string               `yaml:"provisioner"`
	Parameters           commons.SCParameters `yaml:"parameters"`
	VolumeBindingMode    string               `yaml:"volumeBindingMode"`
}

type helmRepository struct {
	url  string
	user string
	pass string
}

var scTemplate = DefaultStorageClass{
	APIVersion: "storage.k8s.io/v1",
	Kind:       "StorageClass",
	Metadata: struct {
		Annotations map[string]string `yaml:"annotations,omitempty"`
		Name        string            `yaml:"name"`
	}{
		Annotations: map[string]string{
			defaultScAnnotation: "true",
		},
		Name: scName,
	},
	AllowVolumeExpansion: true,
	VolumeBindingMode:    "WaitForFirstConsumer",
}

func getBuilder(builderType string) PBuilder {
	if builderType == "aws" {
		return newAWSBuilder()
	}

	if builderType == "gcp" {
		return newGCPBuilder()
	}

	if builderType == "azure" {
		return newAzureBuilder()
	}
	return nil
}

func newInfra(b PBuilder) *Infra {
	return &Infra{
		builder: b,
	}
}

func (i *Infra) buildProvider(p ProviderParams) Provider {
	i.builder.setCapx(p.Managed)
	i.builder.setCapxEnvVars(p)
	i.builder.setSC(p)
	return i.builder.getProvider()
}

func (i *Infra) installCloudProvider(n nodes.Node, k string, keosCluster commons.KeosCluster) error {
	return i.builder.installCloudProvider(n, k, keosCluster)
}

func (i *Infra) installCSI(n nodes.Node, k string) error {
	return i.builder.installCSI(n, k)
}

func (i *Infra) configureStorageClass(n nodes.Node, k string) error {
	return i.builder.configureStorageClass(n, k)
}

func (i *Infra) internalNginx(p ProviderParams, networks commons.Networks) (bool, error) {
	return i.builder.internalNginx(p, networks)
}

func (i *Infra) getOverrideVars(p ProviderParams, networks commons.Networks) (map[string][]byte, error) {
	return i.builder.getOverrideVars(p, networks)
}

func (i *Infra) getAzs(p ProviderParams, networks commons.Networks) ([]string, error) {
	return i.builder.getAzs(p, networks)
}

func (p *Provider) getDenyAllEgressIMDSGNetPol() (string, error) {
	denyAllEgressIMDSGNetPolLocalPath := "files/" + p.capxProvider + "/deny-all-egress-imds_gnetpol.yaml"
	denyAllEgressIMDSgnpFile, err := denyAllEgressIMDSgnpFiles.Open(denyAllEgressIMDSGNetPolLocalPath)
	if err != nil {
		return "", errors.Wrap(err, "error opening the deny all egress IMDS file")
	}
	defer denyAllEgressIMDSgnpFile.Close()
	denyAllEgressIMDSgnpContent, err := ioutil.ReadAll(denyAllEgressIMDSgnpFile)
	if err != nil {
		return "", err
	}

	return string(denyAllEgressIMDSgnpContent), nil
}

func (p *Provider) getAllowCAPXEgressIMDSGNetPol() (string, error) {
	allowEgressIMDSGNetPolLocalPath := "files/" + p.capxProvider + "/allow-egress-imds_gnetpol.yaml"
	allowEgressIMDSgnpFile, err := allowEgressIMDSgnpFiles.Open(allowEgressIMDSGNetPolLocalPath)
	if err != nil {
		return "", errors.Wrap(err, "error opening the allow egress IMDS file")
	}
	defer allowEgressIMDSgnpFile.Close()
	allowEgressIMDSgnpContent, err := ioutil.ReadAll(allowEgressIMDSgnpFile)
	if err != nil {
		return "", err
	}

	return string(allowEgressIMDSgnpContent), nil
}

func deployClusterOperator(n nodes.Node, keosCluster commons.KeosCluster, clusterCredentials commons.ClusterCredentials, keosRegistry keosRegistry, kubeconfigPath string, firstInstallation bool) error {
	var c string
	var err error
	var jsonDockerRegistriesCredentials []byte
	var helmRepository helmRepository

	if kubeconfigPath == "" {
		// Clean keoscluster file
		keosCluster.Spec.Credentials = commons.Credentials{}
		keosCluster.Spec.StorageClass = commons.StorageClass{}
		keosCluster.Spec.Security.AWS = struct {
			CreateIAM bool "yaml:\"create_iam\" validate:\"boolean\""
		}{}
		keosCluster.Spec.Keos = struct {
			Flavour string `yaml:"flavour,omitempty"`
			Version string `yaml:"version,omitempty"`
		}{}
		keosClusterYAML, err := yaml.Marshal(keosCluster)
		if err != nil {
			return err
		}
		// Write keoscluster file
		c = "echo '" + string(keosClusterYAML) + "' > " + manifestsPath + "/keoscluster.yaml"
		_, err = commons.ExecuteCommand(n, c)
		if err != nil {
			return errors.Wrap(err, "failed to write the keoscluster file")
		}
		// Prepare docker registries credentials
		if clusterCredentials.DockerRegistriesCredentials != nil {
			jsonDockerRegistriesCredentials, err = json.Marshal(clusterCredentials.DockerRegistriesCredentials)
			if err != nil {
				return errors.Wrap(err, "failed to marshal docker registries credentials")
			}
		}
		// Add helm repository
		helmRepository.url = keosCluster.Spec.HelmRepository.URL
		if keosCluster.Spec.HelmRepository.AuthRequired {
			helmRepository.user = clusterCredentials.HelmRepositoryCredentials["User"]
			helmRepository.pass = clusterCredentials.HelmRepositoryCredentials["Pass"]
			c = "helm repo add stratio-helm-repo " + helmRepository.url + " --username " + helmRepository.user + " --password " + helmRepository.pass
			_, err = commons.ExecuteCommand(n, c)
			if err != nil {
				return errors.Wrap(err, "failed to add and authenticate to helm repository: "+helmRepository.url)
			}
		} else {
			c = "helm repo add stratio-helm-repo " + helmRepository.url
			_, err = commons.ExecuteCommand(n, c)
			if err != nil {
				return errors.Wrap(err, "failed to add helm repository: "+helmRepository.url)
			}
		}
		if firstInstallation {
			// Pull cluster operator helm chart
			c = "helm pull cluster-operator --repo " + helmRepository.url +
				" --version " + keosClusterChart +
				" --untar --untardir /stratio/helm"
			_, err = commons.ExecuteCommand(n, c)
			if err != nil {
				return errors.Wrap(err, "failed to pull cluster operator helm chart")
			}
		}

	}

	// Create the docker registries credentials secret for keoscluster-controller-manager
	if clusterCredentials.DockerRegistriesCredentials != nil && firstInstallation {
		jsonDockerRegistriesCredentials, err = json.Marshal(clusterCredentials.DockerRegistriesCredentials)
		if err != nil {
			return errors.Wrap(err, "failed to marshal docker registries credentials")
		}
		c = "kubectl -n kube-system create secret generic keoscluster-registries --from-literal=credentials='" + string(jsonDockerRegistriesCredentials) + "'"
		if kubeconfigPath != "" {
			c = c + " --kubeconfig " + kubeconfigPath
		}
		_, err = commons.ExecuteCommand(n, c)
		if err != nil {
			return errors.Wrap(err, "failed to create keoscluster-registries secret")
		}
	}

	// Deploy keoscluster-controller-manager chart
	c = "helm install --wait cluster-operator /stratio/helm/cluster-operator" +
		" --namespace kube-system" +
		" --set app.containers.controllerManager.image.registry=" + keosRegistry.url +
		" --set app.containers.controllerManager.image.repository=stratio/cluster-operator" +
		" --set app.containers.controllerManager.image.tag=" + keosClusterImage
	if kubeconfigPath == "" {
		c = c +
			" --set app.containers.controllerManager.imagePullSecrets.enabled=true" +
			" --set app.containers.controllerManager.imagePullSecrets.name=regcred"
	} else {
		c = c + " --set app.replicas=2" + " --kubeconfig " + kubeconfigPath
	}
	_, err = commons.ExecuteCommand(n, c)
	if err != nil {
		return errors.Wrap(err, "failed to deploy keoscluster-controller-manager chart")
	}

	// Wait for keoscluster-controller-manager deployment
	c = "kubectl -n kube-system rollout status deploy/keoscluster-controller-manager --timeout=3m"
	_, err = commons.ExecuteCommand(n, c)
	if err != nil {
		return errors.Wrap(err, "failed to wait for keoscluster-controller-manager deployment")
	}

	// TODO: Change this when status is available in keoscluster-controller-manager
	time.Sleep(10 * time.Second)

	return nil
}

func installCalico(n nodes.Node, k string, keosCluster commons.KeosCluster, allowCommonEgressNetPolPath string) error {
	var c string
	var cmd exec.Cmd
	var err error

	calicoTemplate := "/kind/calico-helm-values.yaml"

	// Generate the calico helm values
	calicoHelmValues, err := getManifest("common", "calico-helm-values.tmpl", keosCluster.Spec)
	if err != nil {
		return errors.Wrap(err, "failed to generate calico helm values")
	}

	c = "echo '" + calicoHelmValues + "' > " + calicoTemplate
	_, err = commons.ExecuteCommand(n, c)
	if err != nil {
		return errors.Wrap(err, "failed to create Calico Helm chart values file")
	}

	c = "helm install calico /stratio/helm/tigera-operator" +
		" --kubeconfig " + k +
		" --namespace tigera-operator" +
		" --create-namespace" +
		" --values " + calicoTemplate
	_, err = commons.ExecuteCommand(n, c)
	if err != nil {
		return errors.Wrap(err, "failed to deploy Calico Helm Chart")
	}

	// Allow egress in tigera-operator namespace
	c = "kubectl --kubeconfig " + kubeconfigPath + " -n tigera-operator apply -f " + allowCommonEgressNetPolPath
	_, err = commons.ExecuteCommand(n, c)
	if err != nil {
		return errors.Wrap(err, "failed to apply tigera-operator egress NetworkPolicy")
	}

	// Wait for calico-system namespace to be created
	c = "timeout 300s bash -c 'until kubectl --kubeconfig " + kubeconfigPath + " get ns calico-system; do sleep 2s ; done'"
	_, err = commons.ExecuteCommand(n, c)
	if err != nil {
		return errors.Wrap(err, "failed to wait for calico-system namespace")
	}

	// Allow egress in calico-system namespace
	c = "kubectl --kubeconfig " + kubeconfigPath + " -n calico-system apply -f " + allowCommonEgressNetPolPath
	_, err = commons.ExecuteCommand(n, c)
	if err != nil {
		return errors.Wrap(err, "failed to apply calico-system egress NetworkPolicy")
	}

	// Create calico metrics services
	cmd = n.Command("kubectl", "--kubeconfig", k, "apply", "-f", "-")
	if err = cmd.SetStdin(strings.NewReader(calicoMetrics)).Run(); err != nil {
		return errors.Wrap(err, "failed to create calico metrics services")
	}

	return nil
}

func customCoreDNS(n nodes.Node, k string, keosCluster commons.KeosCluster) error {
	var c string
	var err error

	coreDNSPatchFile := "coredns"
	coreDNSTemplate := "/kind/coredns-configmap.yaml"
	coreDNSSuffix := ""

	if keosCluster.Spec.InfraProvider == "azure" && keosCluster.Spec.ControlPlane.Managed {
		coreDNSPatchFile = "coredns-custom"
		coreDNSSuffix = "-aks"
	}

	coreDNSConfigmap, err := getManifest(keosCluster.Spec.InfraProvider, "coredns_configmap"+coreDNSSuffix+".tmpl", keosCluster.Spec)
	if err != nil {
		return errors.Wrap(err, "failed to get CoreDNS file")
	}

	c = "echo '" + coreDNSConfigmap + "' > " + coreDNSTemplate
	_, err = commons.ExecuteCommand(n, c)
	if err != nil {
		return errors.Wrap(err, "failed to create CoreDNS configmap file")
	}

	// Patch configmap
	c = "kubectl --kubeconfig " + kubeconfigPath + " -n kube-system patch cm " + coreDNSPatchFile + " --patch-file " + coreDNSTemplate
	_, err = commons.ExecuteCommand(n, c)
	if err != nil {
		return errors.Wrap(err, "failed to customize coreDNS patching ConfigMap")
	}

	// Rollout restart to catch the made changes
	c = "kubectl --kubeconfig " + kubeconfigPath + " -n kube-system rollout restart deploy coredns"
	_, err = commons.ExecuteCommand(n, c)
	if err != nil {
		return errors.Wrap(err, "failed to redeploy coreDNS")
	}

	// Wait until CoreDNS completely rollout
	c = "kubectl --kubeconfig " + kubeconfigPath + " -n kube-system rollout status deploy coredns --timeout=3m"
	_, err = commons.ExecuteCommand(n, c)
	if err != nil {
		return errors.Wrap(err, "failed to wait for the customatization of CoreDNS configmap")
	}

	return nil
}

// installCAPXWorker installs CAPX in the worker cluster
func (p *Provider) installCAPXWorker(n nodes.Node, kubeconfigPath string, allowAllEgressNetPolPath string) error {
	var c string
	var err error

	if p.capxProvider == "azure" {
		// Create capx namespace
		c = "kubectl --kubeconfig " + kubeconfigPath + " create namespace " + p.capxName + "-system"
		_, err = commons.ExecuteCommand(n, c)
		if err != nil {
			return errors.Wrap(err, "failed to create CAPx namespace")
		}

		// Create capx secret
		secret := strings.Split(p.capxEnvVars[0], "AZURE_CLIENT_SECRET=")[1]
		c = "kubectl --kubeconfig " + kubeconfigPath + " -n " + p.capxName + "-system create secret generic cluster-identity-secret --from-literal=clientSecret='" + string(secret) + "'"
		_, err = commons.ExecuteCommand(n, c)
		if err != nil {
			return errors.Wrap(err, "failed to create CAPx secret")
		}
	}

	// Install CAPX in worker cluster
	c = "clusterctl --kubeconfig " + kubeconfigPath + " init --wait-providers" +
		" --core " + CAPICoreProvider +
		" --bootstrap " + CAPIBootstrapProvider +
		" --control-plane " + CAPIControlPlaneProvider +
		" --infrastructure " + p.capxProvider + ":" + p.capxVersion
	_, err = commons.ExecuteCommand(n, c, p.capxEnvVars)
	if err != nil {
		return errors.Wrap(err, "failed to install CAPX in workload cluster")
	}

	// Scale CAPX to 2 replicas
	c = "kubectl --kubeconfig " + kubeconfigPath + " -n " + p.capxName + "-system scale --replicas 2 deploy " + p.capxName + "-controller-manager"
	_, err = commons.ExecuteCommand(n, c)
	if err != nil {
		return errors.Wrap(err, "failed to scale CAPX in workload cluster")
	}

	// Allow egress in CAPX's Namespace
	c = "kubectl --kubeconfig " + kubeconfigPath + " -n " + p.capxName + "-system apply -f " + allowAllEgressNetPolPath
	_, err = commons.ExecuteCommand(n, c)
	if err != nil {
		return errors.Wrap(err, "failed to apply CAPX's NetworkPolicy in workload cluster")
	}

	return nil
}

// installCAPXLocal installs CAPX in the local cluster
func (p *Provider) installCAPXLocal(n nodes.Node) error {
	var c string
	var err error

	if p.capxProvider == "azure" {
		// Create capx namespace
		c = "kubectl create namespace " + p.capxName + "-system"
		_, err = commons.ExecuteCommand(n, c)
		if err != nil {
			return errors.Wrap(err, "failed to create CAPx namespace")
		}

		// Create capx secret
		secret := strings.Split(p.capxEnvVars[0], "AZURE_CLIENT_SECRET=")[1]
		c = "kubectl -n " + p.capxName + "-system create secret generic cluster-identity-secret --from-literal=clientSecret='" + string(secret) + "'"
		_, err = commons.ExecuteCommand(n, c)
		if err != nil {
			return errors.Wrap(err, "failed to create CAPx secret")
		}
	}

	c = "clusterctl init --wait-providers" +
		" --core " + CAPICoreProvider +
		" --bootstrap " + CAPIBootstrapProvider +
		" --control-plane " + CAPIControlPlaneProvider +
		" --infrastructure " + p.capxProvider + ":" + p.capxVersion
	_, err = commons.ExecuteCommand(n, c, p.capxEnvVars)
	if err != nil {
		return errors.Wrap(err, "failed to install CAPX in local cluster")
	}

	return nil
}

func enableSelfHealing(n nodes.Node, keosCluster commons.KeosCluster, namespace string) error {
	var c string
	var err error

	if !keosCluster.Spec.ControlPlane.Managed {
		machineRole := "-control-plane-node"
		generateMHCManifest(n, keosCluster.Metadata.Name, namespace, machineHealthCheckControlPlaneNodePath, machineRole)

		c = "kubectl -n " + namespace + " apply -f " + machineHealthCheckControlPlaneNodePath
		_, err = commons.ExecuteCommand(n, c)
		if err != nil {
			return errors.Wrap(err, "failed to apply the MachineHealthCheck manifest")
		}
	}

	machineRole := "-worker-node"
	generateMHCManifest(n, keosCluster.Metadata.Name, namespace, machineHealthCheckWorkerNodePath, machineRole)

	c = "kubectl -n " + namespace + " apply -f " + machineHealthCheckWorkerNodePath
	_, err = commons.ExecuteCommand(n, c)
	if err != nil {
		return errors.Wrap(err, "failed to apply the MachineHealthCheck manifest")
	}

	return nil
}

func generateMHCManifest(n nodes.Node, clusterID string, namespace string, manifestPath string, machineRole string) error {
	var c string
	var err error
	var machineHealthCheck = `
apiVersion: cluster.x-k8s.io/v1beta1
kind: MachineHealthCheck
metadata:
  name: ` + clusterID + machineRole + `-unhealthy
  namespace: cluster-` + clusterID + `
spec:
  clusterName: ` + clusterID + `
  nodeStartupTimeout: 300s
  selector:
    matchLabels:
      keos.stratio.com/machine-role: ` + clusterID + machineRole + `
  unhealthyConditions:
    - type: Ready
      status: Unknown
      timeout: 60s
    - type: Ready
      status: 'False'
      timeout: 60s`

	c = "echo \"" + machineHealthCheck + "\" > " + manifestPath
	_, err = commons.ExecuteCommand(n, c)
	if err != nil {
		return errors.Wrap(err, "failed to write the MachineHealthCheck manifest")
	}

	return nil
}

func resto(n int, i int, azs int) int {
	var r int
	r = (n % azs) / (i + 1)
	if r > 1 {
		r = 1
	}
	return r
}

func GetClusterManifest(params commons.TemplateParams) (string, error) {
	funcMap := template.FuncMap{
		"loop": func(az string, zd string, qa int, maxsize int, minsize int) <-chan Node {
			ch := make(chan Node)
			go func() {
				var q int
				var mx int
				var mn int
				if az != "" {
					ch <- Node{AZ: az, QA: qa, MaxSize: maxsize, MinSize: minsize}
				} else {
					for i, a := range params.ProviderAZs {
						if zd == "unbalanced" {
							q = qa/len(params.ProviderAZs) + resto(qa, i, len(params.ProviderAZs))
							mx = maxsize/len(params.ProviderAZs) + resto(maxsize, i, len(params.ProviderAZs))
							mn = minsize/len(params.ProviderAZs) + resto(minsize, i, len(params.ProviderAZs))
							ch <- Node{AZ: a, QA: q, MaxSize: mx, MinSize: mn}
						} else {
							ch <- Node{AZ: a, QA: qa / len(params.ProviderAZs), MaxSize: maxsize / len(params.ProviderAZs), MinSize: minsize / len(params.ProviderAZs)}
						}
					}
				}
				close(ch)
			}()
			return ch
		},
		"hostname": func(s string) string {
			return strings.Split(s, "/")[0]
		},
		"inc": func(i int) int {
			return i + 1
		},
		"base64": func(s string) string {
			return base64.StdEncoding.EncodeToString([]byte(s))
		},
		"sub":   func(a, b int) int { return a - b },
		"split": strings.Split,
	}
	templatePath := filepath.Join("templates", params.KeosCluster.Spec.InfraProvider, params.Flavor)

	var tpl bytes.Buffer
	t, err := template.New("").Funcs(funcMap).ParseFS(ctel, templatePath)
	if err != nil {
		return "", err
	}

	err = t.ExecuteTemplate(&tpl, params.Flavor, params)
	if err != nil {
		return "", err
	}

	return tpl.String(), nil
}

func getManifest(parentPath string, name string, params interface{}) (string, error) {
	templatePath := filepath.Join("templates", parentPath, name)

	var tpl bytes.Buffer
	t, err := template.New("").ParseFS(ctel, templatePath)
	if err != nil {
		return "", err
	}

	err = t.ExecuteTemplate(&tpl, name, params)
	if err != nil {
		return "", err
	}
	return tpl.String(), nil
}<|MERGE_RESOLUTION|>--- conflicted
+++ resolved
@@ -51,13 +51,8 @@
 
 	scName = "keos"
 
-<<<<<<< HEAD
-	keosClusterChart = "0.1.0-PR50-SNAPSHOT"
-	keosClusterImage = "0.1.0-PR50-SNAPSHOT"
-=======
 	keosClusterChart = "0.1.0-M3"
 	keosClusterImage = "0.1.0-M3"
->>>>>>> 2344c5a7
 )
 
 const machineHealthCheckWorkerNodePath = "/kind/manifests/machinehealthcheckworkernode.yaml"
