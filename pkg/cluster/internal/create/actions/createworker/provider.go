--- conflicted
+++ resolved
@@ -52,13 +52,9 @@
 	setCapxEnvVars(p commons.ProviderParams)
 	installCSI(n nodes.Node, k string) error
 	getProvider() Provider
-<<<<<<< HEAD
-	getAzs() ([]string, error)
 	configureStorageClass(n nodes.Node, k string, sc commons.StorageClass) error
 	getParameters(sc commons.StorageClass) commons.SCParameters
-=======
 	getAzs(networks commons.Networks) ([]string, error)
->>>>>>> a1f1b1e9
 }
 
 type Provider struct {
@@ -126,17 +122,12 @@
 	return i.builder.installCSI(n, k)
 }
 
-<<<<<<< HEAD
 func (i *Infra) configureStorageClass(n nodes.Node, k string, sc commons.StorageClass) error {
 	return i.builder.configureStorageClass(n, k, sc)
 }
 
-func (i *Infra) getAzs() ([]string, error) {
-	azs, err := i.builder.getAzs()
-=======
 func (i *Infra) getAzs(networks commons.Networks) ([]string, error) {
 	azs, err := i.builder.getAzs(networks)
->>>>>>> a1f1b1e9
 	if err != nil {
 		return nil, err
 	}
