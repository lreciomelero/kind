--- conflicted
+++ resolved
@@ -282,13 +282,8 @@
 	}
 
 	// Create the docker registries credentials secret for keoscluster-controller-manager
-<<<<<<< HEAD
-	if clusterCredentials.DockerRegistriesCredentials != nil && firstInstallation {
-		jsonDockerRegistriesCredentials, err = json.Marshal(clusterCredentials.DockerRegistriesCredentials)
-=======
 	if clusterCredentials.DockerRegistriesCredentials != nil {
 		jsonDockerRegistriesCredentials, err := json.Marshal(clusterCredentials.DockerRegistriesCredentials)
->>>>>>> c17173d7
 		if err != nil {
 			return errors.Wrap(err, "failed to marshal docker registries credentials")
 		}
