/*
Copyright 2019 The Kubernetes Authors.

Licensed under the Apache License, Version 2.0 (the "License");
you may not use this file except in compliance with the License.
You may obtain a copy of the License at

    http://www.apache.org/licenses/LICENSE-2.0

Unless required by applicable law or agreed to in writing, software
distributed under the License is distributed on an "AS IS" BASIS,
WITHOUT WARRANTIES OR CONDITIONS OF ANY KIND, either express or implied.
See the License for the specific language governing permissions and
limitations under the License.
*/

package createworker

import (
	"bytes"
	"embed"
	"encoding/base64"
	"encoding/json"
	"fmt"
	"io/ioutil"
	"path/filepath"
	"regexp"
	"strconv"
	"time"

	"strings"
	"text/template"

	"gopkg.in/yaml.v3"
	"sigs.k8s.io/kind/pkg/cluster/nodes"
	"sigs.k8s.io/kind/pkg/commons"
	"sigs.k8s.io/kind/pkg/errors"
	"sigs.k8s.io/kind/pkg/exec"
)

//go:embed templates/*/*
var ctel embed.FS

//go:embed files/*/deny-all-egress-imds_gnetpol.yaml
var denyAllEgressIMDSgnpFiles embed.FS

//go:embed files/*/allow-egress-imds_gnetpol.yaml
var allowEgressIMDSgnpFiles embed.FS

const (
<<<<<<< HEAD
	CAPICoreProvider         = "cluster-api"
	CAPIBootstrapProvider    = "kubeadm"
	CAPIControlPlaneProvider = "kubeadm"
	CAPIVersion              = "v1.5.1"
=======
	CAPICoreProvider         = "cluster-api:v1.5.3"
	CAPIBootstrapProvider    = "kubeadm:v1.5.3"
	CAPIControlPlaneProvider = "kubeadm:v1.5.3"
>>>>>>> fb6fe977

	scName = "keos"

	clusterOperatorChart = "0.2.0-PR138-SNAPSHOT"
	clusterOperatorImage = "0.2.0-PR138-SNAPSHOT"
)

const machineHealthCheckWorkerNodePath = "/kind/manifests/machinehealthcheckworkernode.yaml"
const machineHealthCheckControlPlaneNodePath = "/kind/manifests/machinehealthcheckcontrolplane.yaml"
const defaultScAnnotation = "storageclass.kubernetes.io/is-default-class"

//go:embed files/common/calico-metrics.yaml
var calicoMetrics string

type PBuilder interface {
	setCapx(managed bool)
	setCapxEnvVars(p ProviderParams)
	setSC(p ProviderParams)
	installCloudProvider(n nodes.Node, k string, offlineParams OfflineParams) error
	installCSI(n nodes.Node, k string, OfflineParams OfflineParams) error
	getProvider() Provider
	configureStorageClass(n nodes.Node, k string) error
	internalNginx(p ProviderParams, networks commons.Networks) (bool, error)
	getOverrideVars(p ProviderParams, networks commons.Networks) (map[string][]byte, error)
	getRegistryCredentials(p ProviderParams, u string) (string, string, error)
}

type Provider struct {
	capxProvider     string
	capxVersion      string
	capxImageVersion string
	capxManaged      bool
	capxName         string
	capxEnvVars      []string
	scParameters     commons.SCParameters
	scProvisioner    string
	csiNamespace     string
}

type Node struct {
	AZ      string
	QA      int
	MaxSize int
	MinSize int
}

type Infra struct {
	builder PBuilder
}

type ProviderParams struct {
	ClusterName  string
	Region       string
	Managed      bool
	Credentials  map[string]string
	GithubToken  string
	StorageClass commons.StorageClass
}

type DefaultStorageClass struct {
	APIVersion string `yaml:"apiVersion"`
	Kind       string `yaml:"kind"`
	Metadata   struct {
		Annotations map[string]string `yaml:"annotations,omitempty"`
		Name        string            `yaml:"name"`
	} `yaml:"metadata"`
	AllowVolumeExpansion bool                 `yaml:"allowVolumeExpansion"`
	Provisioner          string               `yaml:"provisioner"`
	Parameters           commons.SCParameters `yaml:"parameters"`
	VolumeBindingMode    string               `yaml:"volumeBindingMode"`
}

type helmRepository struct {
	url  string
	user string
	pass string
}

type OfflineParams struct {
	KeosCluster commons.KeosCluster
	KeosRegUrl  string
}

var scTemplate = DefaultStorageClass{
	APIVersion: "storage.k8s.io/v1",
	Kind:       "StorageClass",
	Metadata: struct {
		Annotations map[string]string `yaml:"annotations,omitempty"`
		Name        string            `yaml:"name"`
	}{
		Annotations: map[string]string{
			defaultScAnnotation: "true",
		},
		Name: scName,
	},
	AllowVolumeExpansion: true,
	VolumeBindingMode:    "WaitForFirstConsumer",
}

func getBuilder(builderType string) PBuilder {
	if builderType == "aws" {
		return newAWSBuilder()
	}

	if builderType == "gcp" {
		return newGCPBuilder()
	}

	if builderType == "azure" {
		return newAzureBuilder()
	}
	return nil
}

func newInfra(b PBuilder) *Infra {
	return &Infra{
		builder: b,
	}
}

func (i *Infra) buildProvider(p ProviderParams) Provider {
	i.builder.setCapx(p.Managed)
	i.builder.setCapxEnvVars(p)
	i.builder.setSC(p)
	return i.builder.getProvider()
}

func (i *Infra) installCloudProvider(n nodes.Node, k string, offlineParams OfflineParams) error {
	return i.builder.installCloudProvider(n, k, offlineParams)
}

func (i *Infra) installCSI(n nodes.Node, k string, offlineParams OfflineParams) error {
	return i.builder.installCSI(n, k, offlineParams)
}

func (i *Infra) configureStorageClass(n nodes.Node, k string) error {
	return i.builder.configureStorageClass(n, k)
}

func (i *Infra) internalNginx(p ProviderParams, networks commons.Networks) (bool, error) {
	return i.builder.internalNginx(p, networks)
}

func (i *Infra) getOverrideVars(p ProviderParams, networks commons.Networks) (map[string][]byte, error) {
	return i.builder.getOverrideVars(p, networks)
}

func (i *Infra) getRegistryCredentials(p ProviderParams, u string) (string, string, error) {
	return i.builder.getRegistryCredentials(p, u)
}

func (p *Provider) getDenyAllEgressIMDSGNetPol() (string, error) {
	denyAllEgressIMDSGNetPolLocalPath := "files/" + p.capxProvider + "/deny-all-egress-imds_gnetpol.yaml"
	denyAllEgressIMDSgnpFile, err := denyAllEgressIMDSgnpFiles.Open(denyAllEgressIMDSGNetPolLocalPath)
	if err != nil {
		return "", errors.Wrap(err, "error opening the deny all egress IMDS file")
	}
	defer denyAllEgressIMDSgnpFile.Close()
	denyAllEgressIMDSgnpContent, err := ioutil.ReadAll(denyAllEgressIMDSgnpFile)
	if err != nil {
		return "", err
	}

	return string(denyAllEgressIMDSgnpContent), nil
}

func (p *Provider) getAllowCAPXEgressIMDSGNetPol() (string, error) {
	allowEgressIMDSGNetPolLocalPath := "files/" + p.capxProvider + "/allow-egress-imds_gnetpol.yaml"
	allowEgressIMDSgnpFile, err := allowEgressIMDSgnpFiles.Open(allowEgressIMDSGNetPolLocalPath)
	if err != nil {
		return "", errors.Wrap(err, "error opening the allow egress IMDS file")
	}
	defer allowEgressIMDSgnpFile.Close()
	allowEgressIMDSgnpContent, err := ioutil.ReadAll(allowEgressIMDSgnpFile)
	if err != nil {
		return "", err
	}

	return string(allowEgressIMDSgnpContent), nil
}

func (p *Provider) deployCertManager(n nodes.Node, keosRegistryUrl string, kubeconfigPath string) error {
	c := "kubectl create -f " + CAPILocalRepository + "/cert-manager/" + certManagerVersion + "/cert-manager.crds.yaml"
	if kubeconfigPath != "" {
		c += " --kubeconfig " + kubeconfigPath
	}
	_, err := commons.ExecuteCommand(n, c)
	if err != nil {
		return errors.Wrap(err, "failed to create cert-manager crds")
	}

	c = "kubectl create ns cert-manager"
	if kubeconfigPath != "" {
		c += " --kubeconfig " + kubeconfigPath
	}
	_, err = commons.ExecuteCommand(n, c)
	if err != nil {
		return errors.Wrap(err, "failed to create cert-manager namespace")
	}

	c = "helm install --wait cert-manager /stratio/helm/cert-manager" +
		" --set namespace=cert-manager" +
		" --set cainjector.image.repository=" + keosRegistryUrl + "/cert-manager/cert-manager-cainjector" +
		" --set webhook.image.repository=" + keosRegistryUrl + "/cert-manager/cert-manager-webhook" +
		" --set acmesolver.image.repository=" + keosRegistryUrl + "/cert-manager/cert-manager-acmesolver" +
		" --set startupapicheck.image.repository=" + keosRegistryUrl + "/cert-manager/cert-manager-ctl" +
		" --set image.repository=" + keosRegistryUrl + "/cert-manager/cert-manager-controller"

	if kubeconfigPath != "" {
		c += " --kubeconfig " + kubeconfigPath
	}

	_, err = commons.ExecuteCommand(n, c)
	if err != nil {
		return errors.Wrap(err, "failed to deploy cert-manager Helm Chart")
	}
	return nil
}

func (p *Provider) deployClusterOperator(n nodes.Node, keosCluster commons.KeosCluster, clusterCredentials commons.ClusterCredentials, keosRegistry keosRegistry, kubeconfigPath string, firstInstallation bool) error {
	var c string
	var err error
	var helmRepository helmRepository

	if firstInstallation && keosCluster.Spec.InfraProvider == "aws" {
		c = "mkdir -p ~/.aws"
		_, err = commons.ExecuteCommand(n, c)
		if err != nil {
			return errors.Wrap(err, "failed to create aws config file")
		}
		c = "echo [default] > ~/.aws/config && " +
			"echo region = " + keosCluster.Spec.Region + " >>  ~/.aws/config"
		_, err = commons.ExecuteCommand(n, c)
		if err != nil {
			return errors.Wrap(err, "failed to create aws config file")
		}
	}

	if kubeconfigPath == "" {
		// Clean keoscluster file
		keosCluster.Spec.Credentials = commons.Credentials{}
		keosCluster.Spec.StorageClass = commons.StorageClass{}
		keosCluster.Spec.Security.AWS = struct {
			CreateIAM bool "yaml:\"create_iam\" validate:\"boolean\""
		}{}
		if keosCluster.Spec.InfraProvider != "azure" || (keosCluster.Spec.InfraProvider == "azure" && !keosCluster.Spec.ControlPlane.Managed) {
			keosCluster.Spec.ControlPlane.Azure = commons.AzureCP{}
		}
		if keosCluster.Spec.InfraProvider != "aws" || (keosCluster.Spec.InfraProvider == "aws" && !keosCluster.Spec.ControlPlane.Managed) {
			keosCluster.Spec.ControlPlane.AWS = commons.AWSCP{}
		}
		if keosCluster.Spec.ControlPlane.Managed {
			keosCluster.Spec.ControlPlane.HighlyAvailable = nil
		}
		keosCluster.Spec.Keos = struct {
			Flavour string `yaml:"flavour,omitempty"`
			Version string `yaml:"version,omitempty"`
		}{}
		keosClusterYAML, err := yaml.Marshal(keosCluster)
		if err != nil {
			return err
		}
		// Write keoscluster file
		c = "echo '" + string(keosClusterYAML) + "' > " + manifestsPath + "/keoscluster.yaml"
		_, err = commons.ExecuteCommand(n, c)
		if err != nil {
			return errors.Wrap(err, "failed to write the keoscluster file")
		}
		// Add helm repository
		helmRepository.url = keosCluster.Spec.HelmRepository.URL
		if keosCluster.Spec.HelmRepository.AuthRequired {
			helmRepository.user = clusterCredentials.HelmRepositoryCredentials["User"]
			helmRepository.pass = clusterCredentials.HelmRepositoryCredentials["Pass"]
			c = "helm repo add stratio-helm-repo " + helmRepository.url + " --username " + helmRepository.user + " --password " + helmRepository.pass
			_, err = commons.ExecuteCommand(n, c)
			if err != nil {
				return errors.Wrap(err, "failed to add and authenticate to helm repository: "+helmRepository.url)
			}
		} else {
			c = "helm repo add stratio-helm-repo " + helmRepository.url
			_, err = commons.ExecuteCommand(n, c)
			if err != nil {
				return errors.Wrap(err, "failed to add helm repository: "+helmRepository.url)
			}
		}

		if firstInstallation {

			// Pull cluster-operator helm chart
			c = "helm pull stratio-helm-repo/cluster-operator --version " + clusterOperatorChart +
				" --untar --untardir /stratio/helm"
			_, err = commons.ExecuteCommand(n, c)
			if err != nil {
				return errors.Wrap(err, "failed to pull cluster-operator helm chart")
			}
		}
	}

	// Create the docker registries credentials secret for keoscluster-controller-manager
	if clusterCredentials.DockerRegistriesCredentials != nil && firstInstallation {
		jsonDockerRegistriesCredentials, err := json.Marshal(clusterCredentials.DockerRegistriesCredentials)
		if err != nil {
			return errors.Wrap(err, "failed to marshal docker registries credentials")
		}
		c = "kubectl -n kube-system create secret generic keoscluster-registries --from-literal=credentials='" + string(jsonDockerRegistriesCredentials) + "'"
		if kubeconfigPath != "" {
			c = c + " --kubeconfig " + kubeconfigPath
		}
		_, err = commons.ExecuteCommand(n, c)
		if err != nil {
			return errors.Wrap(err, "failed to create keoscluster-registries secret")
		}
	}

	// Deploy cluster-operator chart
	c = "helm install --wait cluster-operator /stratio/helm/cluster-operator" +
		" --namespace kube-system" +
		" --set provider=" + keosCluster.Spec.InfraProvider +
		" --set app.containers.controllerManager.image.tag=" + clusterOperatorImage +
		" --set app.containers.controllerManager.image.registry=" + keosRegistry.url +
		" --set app.containers.controllerManager.image.repository=stratio/cluster-operator"
	if keosCluster.Spec.Offline {
		c += " --set app.containers.kubeRbacProxy.image=" + keosRegistry.url + "/stratio/kube-rbac-proxy:v0.13.1"
	}
	if keosCluster.Spec.InfraProvider == "azure" {
		c += " --set secrets.azure.clientIDBase64=" + strings.Split(p.capxEnvVars[1], "AZURE_CLIENT_ID_B64=")[1] +
			" --set secrets.azure.clientSecretBase64=" + strings.Split(p.capxEnvVars[0], "AZURE_CLIENT_SECRET_B64=")[1] +
			" --set secrets.azure.subscriptionIDBase64=" + strings.Split(p.capxEnvVars[2], "AZURE_SUBSCRIPTION_ID_B64=")[1] +
			" --set secrets.azure.tenantIDBase64=" + strings.Split(p.capxEnvVars[3], "AZURE_TENANT_ID_B64=")[1]
	} else if keosCluster.Spec.InfraProvider == "gcp" {
		c += " --set secrets.common.credentialsBase64=" + strings.Split(p.capxEnvVars[0], "GCP_B64ENCODED_CREDENTIALS=")[1]
	} else if keosCluster.Spec.InfraProvider == "aws" {
		c += " --set secrets.common.credentialsBase64=" + strings.Split(p.capxEnvVars[3], "AWS_B64ENCODED_CREDENTIALS=")[1]
	}
	if kubeconfigPath == "" {
		c += " --set app.containers.controllerManager.imagePullSecrets.enabled=true" +
			" --set app.containers.controllerManager.imagePullSecrets.name=regcred"
	} else {
		c += " --set app.replicas=2" + " --kubeconfig " + kubeconfigPath
	}

	_, err = commons.ExecuteCommand(n, c)
	if err != nil {
		return errors.Wrap(err, "failed to deploy cluster-operator chart")
	}

	// Wait for cluster-operator deployment
	c = "kubectl -n kube-system rollout status deploy/keoscluster-controller-manager --timeout=3m"
	_, err = commons.ExecuteCommand(n, c)
	if err != nil {
		return errors.Wrap(err, "failed to wait for cluster-operator deployment")
	}

	// TODO: Change this when status is available in cluster-operator
	time.Sleep(10 * time.Second)

	return nil
}

func installCalico(n nodes.Node, k string, keosCluster commons.KeosCluster, keosRegistryUrl string, allowCommonEgressNetPolPath string) error {
	var c string
	var cmd exec.Cmd
	var err error

	calicoTemplate := "/kind/calico-helm-values.yaml"

	calicoParams := struct {
		Spec       commons.Spec
		KeosRegUrl string
	}{
		Spec:       keosCluster.Spec,
		KeosRegUrl: keosRegistryUrl,
	}
	// Generate the calico helm values
	calicoHelmValues, err := getManifest("common", "calico-helm-values.tmpl", calicoParams)
	if err != nil {
		return errors.Wrap(err, "failed to generate calico helm values")
	}

	c = "echo '" + calicoHelmValues + "' > " + calicoTemplate
	_, err = commons.ExecuteCommand(n, c)
	if err != nil {
		return errors.Wrap(err, "failed to create Calico Helm chart values file")
	}

	c = "helm install calico /stratio/helm/tigera-operator" +
		" --kubeconfig " + k +
		" --namespace tigera-operator" +
		" --create-namespace" +
		" --values " + calicoTemplate
	_, err = commons.ExecuteCommand(n, c)
	if err != nil {
		return errors.Wrap(err, "failed to deploy Calico Helm Chart")
	}

	// Allow egress in tigera-operator namespace
	c = "kubectl --kubeconfig " + kubeconfigPath + " -n tigera-operator apply -f " + allowCommonEgressNetPolPath
	_, err = commons.ExecuteCommand(n, c)
	if err != nil {
		return errors.Wrap(err, "failed to apply tigera-operator egress NetworkPolicy")
	}

	// Wait for calico-system namespace to be created
	c = "timeout 300s bash -c 'until kubectl --kubeconfig " + kubeconfigPath + " get ns calico-system; do sleep 2s ; done'"
	_, err = commons.ExecuteCommand(n, c)
	if err != nil {
		return errors.Wrap(err, "failed to wait for calico-system namespace")
	}

	// Allow egress in calico-system namespace
	c = "kubectl --kubeconfig " + kubeconfigPath + " -n calico-system apply -f " + allowCommonEgressNetPolPath
	_, err = commons.ExecuteCommand(n, c)
	if err != nil {
		return errors.Wrap(err, "failed to apply calico-system egress NetworkPolicy")
	}

	// Create calico metrics services
	cmd = n.Command("kubectl", "--kubeconfig", k, "apply", "-f", "-")
	if err = cmd.SetStdin(strings.NewReader(calicoMetrics)).Run(); err != nil {
		return errors.Wrap(err, "failed to create calico metrics services")
	}

	return nil
}

func customCoreDNS(n nodes.Node, k string, keosCluster commons.KeosCluster) error {
	var c string
	var err error

	coreDNSPatchFile := "coredns"
	coreDNSTemplate := "/kind/coredns-configmap.yaml"
	coreDNSSuffix := ""

	if keosCluster.Spec.InfraProvider == "azure" && keosCluster.Spec.ControlPlane.Managed {
		coreDNSPatchFile = "coredns-custom"
		coreDNSSuffix = "-aks"
	}

	coreDNSConfigmap, err := getManifest(keosCluster.Spec.InfraProvider, "coredns_configmap"+coreDNSSuffix+".tmpl", keosCluster.Spec)
	if err != nil {
		return errors.Wrap(err, "failed to get CoreDNS file")
	}

	c = "echo '" + coreDNSConfigmap + "' > " + coreDNSTemplate
	_, err = commons.ExecuteCommand(n, c)
	if err != nil {
		return errors.Wrap(err, "failed to create CoreDNS configmap file")
	}

	// Patch configmap
	c = "kubectl --kubeconfig " + kubeconfigPath + " -n kube-system patch cm " + coreDNSPatchFile + " --patch-file " + coreDNSTemplate
	_, err = commons.ExecuteCommand(n, c)
	if err != nil {
		return errors.Wrap(err, "failed to customize coreDNS patching ConfigMap")
	}

	// Rollout restart to catch the made changes
	c = "kubectl --kubeconfig " + kubeconfigPath + " -n kube-system rollout restart deploy coredns"
	_, err = commons.ExecuteCommand(n, c)
	if err != nil {
		return errors.Wrap(err, "failed to redeploy coreDNS")
	}

	// Wait until CoreDNS completely rollout
	c = "kubectl --kubeconfig " + kubeconfigPath + " -n kube-system rollout status deploy coredns --timeout=3m"
	_, err = commons.ExecuteCommand(n, c)
	if err != nil {
		return errors.Wrap(err, "failed to wait for the customatization of CoreDNS configmap")
	}

	return nil
}

// installCAPXWorker installs CAPX in the worker cluster
func (p *Provider) installCAPXWorker(n nodes.Node, keosCluster commons.KeosCluster, kubeconfigPath string, allowAllEgressNetPolPath string) error {
	var c string
	var err error

	capxPDBPath := "/kind/capi_pdb.yaml"

	if p.capxProvider == "azure" {
		// Create capx namespace
		c = "kubectl --kubeconfig " + kubeconfigPath + " create namespace " + p.capxName + "-system"
		_, err = commons.ExecuteCommand(n, c)
		if err != nil {
			return errors.Wrap(err, "failed to create CAPx namespace")
		}

		// Create capx secret
		namespace := p.capxName + "-system"
		clientSecret, _ := base64.StdEncoding.DecodeString(strings.Split(p.capxEnvVars[0], "AZURE_CLIENT_SECRET_B64=")[1])

		c := fmt.Sprintf(
			"kubectl --kubeconfig %s -n %s create secret generic cluster-identity-secret "+
				"--from-literal=clientSecret='%s'",
			kubeconfigPath, namespace, clientSecret)
		_, err = commons.ExecuteCommand(n, c)
		if err != nil {
			return errors.Wrap(err, "failed to create CAPx secret")
		}
	}

	// Install CAPX in worker cluster
	c = "clusterctl --kubeconfig " + kubeconfigPath + " init --wait-providers" +
		" --core " + CAPICoreProvider + ":" + CAPIVersion +
		" --bootstrap " + CAPIBootstrapProvider + ":" + CAPIVersion +
		" --control-plane " + CAPIControlPlaneProvider + ":" + CAPIVersion +
		" --infrastructure " + p.capxProvider + ":" + p.capxVersion
	_, err = commons.ExecuteCommand(n, c, p.capxEnvVars)
	if err != nil {
		return errors.Wrap(err, "failed to install CAPX in workload cluster")
	}

	// Manually assign PriorityClass to capx service
	c = "kubectl --kubeconfig " + kubeconfigPath + " -n " + p.capxName + "-system patch deploy " + p.capxName + "-controller-manager -p '{\"spec\": {\"template\": {\"spec\": {\"priorityClassName\": \"system-node-critical\"}}}}' --type=merge"
	_, err = commons.ExecuteCommand(n, c)
	if err != nil {
		return errors.Wrap(err, "failed to assigned priorityClass to "+p.capxName+"-controller-manager")
	}
	c = "kubectl --kubeconfig " + kubeconfigPath + " -n " + p.capxName + "-system rollout status deploy " + p.capxName + "-controller-manager --timeout 60s"
	if err != nil {
		return errors.Wrap(err, "failed to check rollout status for "+p.capxName+"-controller-manager")
	}

	// Scale CAPX to 2 replicas
	c = "kubectl --kubeconfig " + kubeconfigPath + " -n " + p.capxName + "-system scale --replicas 2 deploy " + p.capxName + "-controller-manager"
	_, err = commons.ExecuteCommand(n, c)
	if err != nil {
		return errors.Wrap(err, "failed to scale CAPX in workload cluster")
	}
	c = "kubectl --kubeconfig " + kubeconfigPath + " -n " + p.capxName + "-system rollout status deploy " + p.capxName + "-controller-manager --timeout 60s"
	if err != nil {
		return errors.Wrap(err, "failed to check rollout status for "+p.capxName+"-controller-manager")
	}

	// Define PodDisruptionBudget for capx services
	capxPDB, err := getManifest("common", "capx_pdb.tmpl", keosCluster.Spec)
	if err != nil {
		return errors.Wrap(err, "failed to get PodDisruptionBudget file")
	}

	c = "echo '" + capxPDB + "' > " + capxPDBPath
	_, err = commons.ExecuteCommand(n, c)
	if err != nil {
		return errors.Wrap(err, "failed to create PodDisruptionBudget file")
	}

	c = "kubectl --kubeconfig " + kubeconfigPath + " apply -f " + capxPDBPath
	_, err = commons.ExecuteCommand(n, c)
	if err != nil {
		return errors.Wrap(err, "failed to apply "+p.capxName+" PodDisruptionBudget")
	}

	// Allow egress in CAPX's Namespace
	c = "kubectl --kubeconfig " + kubeconfigPath + " -n " + p.capxName + "-system apply -f " + allowAllEgressNetPolPath
	_, err = commons.ExecuteCommand(n, c)
	if err != nil {
		return errors.Wrap(err, "failed to apply CAPX's NetworkPolicy in workload cluster")
	}

	return nil

}

func (p *Provider) configCAPIWorker(n nodes.Node, keosCluster commons.KeosCluster, kubeconfigPath string, allowCommonEgressNetPolPath string) error {
	var c string
	var err error
	var capiKubeadmReplicas int

	capiDeployments := []struct {
		name      string
		namespace string
	}{
		{name: "capi-controller-manager", namespace: "capi-system"},
		{name: "capi-kubeadm-control-plane-controller-manager", namespace: "capi-kubeadm-control-plane-system"},
		{name: "capi-kubeadm-bootstrap-controller-manager", namespace: "capi-kubeadm-bootstrap-system"},
	}

	allowedNamePattern := regexp.MustCompile(`^capi-kubeadm-(control-plane|bootstrap)-controller-manager$`)
	capiPDBPath := "/kind/capi_pdb.yaml"

	// Determine the number of replicas for capi-kubeadm deployments
	if p.capxManaged {
		capiKubeadmReplicas = 0
	} else {
		capiKubeadmReplicas = 2
	}

	// Manually assign PriorityClass to capi services
	for _, deployment := range capiDeployments {
		if !p.capxManaged || (p.capxManaged && !allowedNamePattern.MatchString(deployment.name)) {
			c = "kubectl --kubeconfig " + kubeconfigPath + " -n " + deployment.namespace + " patch deploy " + deployment.name + " -p '{\"spec\": {\"template\": {\"spec\": {\"priorityClassName\": \"system-node-critical\"}}}}' --type=merge"
			_, err = commons.ExecuteCommand(n, c)
			if err != nil {
				return errors.Wrap(err, "failed to assigned priorityClass to "+deployment.name)
			}
		}
	}

	// Manually assign PriorityClass to nmi
	if p.capxProvider == "azure" {
		c = "kubectl --kubeconfig " + kubeconfigPath + " -n " + p.capxName + "-system patch ds capz-nmi -p '{\"spec\": {\"template\": {\"spec\": {\"priorityClassName\": \"system-node-critical\"}}}}' --type=merge"
		_, err = commons.ExecuteCommand(n, c)
		if err != nil {
			return errors.Wrap(err, "failed to assigned priorityClass to nmi")
		}
		c = "kubectl --kubeconfig " + kubeconfigPath + " -n " + p.capxName + "-system rollout status ds capz-nmi --timeout 60s"
		if err != nil {
			return errors.Wrap(err, "failed to check rollout status for nmi")
		}
	}

	// Scale number of replicas to 2 for capi service
	c = "kubectl --kubeconfig " + kubeconfigPath + " -n capi-system scale deploy capi-controller-manager --replicas 2"
	_, err = commons.ExecuteCommand(n, c)
	if err != nil {
		return errors.Wrap(err, "failed to scale the CAPI Deployment")
	}
	c = "kubectl --kubeconfig " + kubeconfigPath + " -n capi-system rollout status deploy capi-controller-manager --timeout 60s"
	if err != nil {
		return errors.Wrap(err, "failed to check rollout status for capi-controller-manager")
	}

	// Scale number of required replicas for capi kubeadm services
	for _, deployment := range capiDeployments {
		if deployment.name != "capi-controller-manager" {
			c = "kubectl --kubeconfig " + kubeconfigPath + " -n " + deployment.namespace + " scale --replicas " + strconv.Itoa(capiKubeadmReplicas) + " deploy " + deployment.name
			_, err = commons.ExecuteCommand(n, c)
			if err != nil {
				return errors.Wrap(err, "failed to scale the "+deployment.name+" deployment")
			}
			c = "kubectl --kubeconfig " + kubeconfigPath + " -n capi-system rollout status deploy " + deployment.name + " --timeout 60s"
			if err != nil {
				return errors.Wrap(err, "failed to check rollout status for "+deployment.name)
			}
		}
	}

	// Define PodDisruptionBudget for capi services
	capiPDB, err := getManifest("common", "capi_pdb.tmpl", keosCluster.Spec)
	if err != nil {
		return errors.Wrap(err, "failed to get PodDisruptionBudget file")
	}
	c = "echo '" + capiPDB + "' > " + capiPDBPath
	_, err = commons.ExecuteCommand(n, c)
	if err != nil {
		return errors.Wrap(err, "failed to create PodDisruptionBudget file")
	}

	c = "kubectl --kubeconfig " + kubeconfigPath + " apply -f " + capiPDBPath
	_, err = commons.ExecuteCommand(n, c)
	if err != nil {
		return errors.Wrap(err, "failed to apply "+p.capxName+" PodDisruptionBudget")
	}

	// Allow egress in CAPI's Namespaces
	for _, deployment := range capiDeployments {
		if !p.capxManaged || (p.capxManaged && !allowedNamePattern.MatchString(deployment.name)) {
			c = "kubectl --kubeconfig " + kubeconfigPath + " -n " + deployment.namespace + " apply -f " + allowCommonEgressNetPolPath
			_, err = commons.ExecuteCommand(n, c)
			if err != nil {
				return errors.Wrap(err, "failed to apply CAPI's egress NetworkPolicy in namespace "+deployment.namespace)
			}
		}
	}

	// Allow egress in cert-manager Namespace
	c = "kubectl --kubeconfig " + kubeconfigPath + " -n cert-manager apply -f " + allowCommonEgressNetPolPath
	_, err = commons.ExecuteCommand(n, c)
	if err != nil {
		return errors.Wrap(err, "failed to apply cert-manager's NetworkPolicy")
	}

	return nil
}

// installCAPXLocal installs CAPX in the local cluster
func (p *Provider) installCAPXLocal(n nodes.Node) error {
	var c string
	var err error

	if p.capxProvider == "azure" {
		// Create capx namespace
		c = "kubectl create namespace " + p.capxName + "-system"
		_, err = commons.ExecuteCommand(n, c)
		if err != nil {
			return errors.Wrap(err, "failed to create CAPx namespace")
		}

		// Create capx secret
		namespace := p.capxName + "-system"
		clientSecret, _ := base64.StdEncoding.DecodeString(strings.Split(p.capxEnvVars[0], "AZURE_CLIENT_SECRET_B64=")[1])

		c := fmt.Sprintf(
			"kubectl -n %s create secret generic cluster-identity-secret "+
				"--from-literal=clientSecret='%s' ",
			namespace, clientSecret)
		_, err = commons.ExecuteCommand(n, c)
		if err != nil {
			return errors.Wrap(err, "failed to create CAPx secret")
		}
	}

	c = "clusterctl init --wait-providers" +
		" --core " + CAPICoreProvider + ":" + CAPIVersion +
		" --bootstrap " + CAPIBootstrapProvider + ":" + CAPIVersion +
		" --control-plane " + CAPIControlPlaneProvider + ":" + CAPIVersion +
		" --infrastructure " + p.capxProvider + ":" + p.capxVersion +
		" --v=5"
	_, err = commons.ExecuteCommand(n, c, p.capxEnvVars)
	if err != nil {
		return errors.Wrap(err, "failed to install CAPX in local cluster")
	}

	return nil
}

func enableSelfHealing(n nodes.Node, keosCluster commons.KeosCluster, namespace string) error {
	var c string
	var err error

	if !keosCluster.Spec.ControlPlane.Managed {
		machineRole := "-control-plane-node"
		generateMHCManifest(n, keosCluster.Metadata.Name, namespace, machineHealthCheckControlPlaneNodePath, machineRole)

		c = "kubectl -n " + namespace + " apply -f " + machineHealthCheckControlPlaneNodePath
		_, err = commons.ExecuteCommand(n, c)
		if err != nil {
			return errors.Wrap(err, "failed to apply the MachineHealthCheck manifest")
		}
	}

	machineRole := "-worker-node"
	generateMHCManifest(n, keosCluster.Metadata.Name, namespace, machineHealthCheckWorkerNodePath, machineRole)

	c = "kubectl -n " + namespace + " apply -f " + machineHealthCheckWorkerNodePath
	_, err = commons.ExecuteCommand(n, c)
	if err != nil {
		return errors.Wrap(err, "failed to apply the MachineHealthCheck manifest")
	}

	return nil
}

func generateMHCManifest(n nodes.Node, clusterID string, namespace string, manifestPath string, machineRole string) error {
	var c string
	var err error
	var machineHealthCheck = `
apiVersion: cluster.x-k8s.io/v1beta1
kind: MachineHealthCheck
metadata:
  name: ` + clusterID + machineRole + `-unhealthy
  namespace: cluster-` + clusterID + `
spec:
  clusterName: ` + clusterID + `
  nodeStartupTimeout: 300s
  selector:
    matchLabels:
      keos.stratio.com/machine-role: ` + clusterID + machineRole + `
  unhealthyConditions:
    - type: Ready
      status: Unknown
      timeout: 180s
    - type: Ready
      status: 'False'
      timeout: 180s`

	c = "echo \"" + machineHealthCheck + "\" > " + manifestPath
	_, err = commons.ExecuteCommand(n, c)
	if err != nil {
		return errors.Wrap(err, "failed to write the MachineHealthCheck manifest")
	}

	return nil
}

func getManifest(parentPath string, name string, params interface{}) (string, error) {
	templatePath := filepath.Join("templates", parentPath, name)

	var tpl bytes.Buffer
	t, err := template.New("").ParseFS(ctel, templatePath)
	if err != nil {
		return "", err
	}

	err = t.ExecuteTemplate(&tpl, name, params)
	if err != nil {
		return "", err
	}
	return tpl.String(), nil
}<|MERGE_RESOLUTION|>--- conflicted
+++ resolved
@@ -48,21 +48,15 @@
 var allowEgressIMDSgnpFiles embed.FS
 
 const (
-<<<<<<< HEAD
 	CAPICoreProvider         = "cluster-api"
 	CAPIBootstrapProvider    = "kubeadm"
 	CAPIControlPlaneProvider = "kubeadm"
-	CAPIVersion              = "v1.5.1"
-=======
-	CAPICoreProvider         = "cluster-api:v1.5.3"
-	CAPIBootstrapProvider    = "kubeadm:v1.5.3"
-	CAPIControlPlaneProvider = "kubeadm:v1.5.3"
->>>>>>> fb6fe977
+	CAPIVersion              = "v1.5.3"
 
 	scName = "keos"
 
-	clusterOperatorChart = "0.2.0-PR138-SNAPSHOT"
-	clusterOperatorImage = "0.2.0-PR138-SNAPSHOT"
+	clusterOperatorChart = "0.2.0-SNAPSHOT"
+	clusterOperatorImage = "0.2.0-SNAPSHOT"
 )
 
 const machineHealthCheckWorkerNodePath = "/kind/manifests/machinehealthcheckworkernode.yaml"
