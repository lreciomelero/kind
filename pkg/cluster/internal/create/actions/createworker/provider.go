/*
Copyright 2019 The Kubernetes Authors.

Licensed under the Apache License, Version 2.0 (the "License");
you may not use this file except in compliance with the License.
You may obtain a copy of the License at

    http://www.apache.org/licenses/LICENSE-2.0

Unless required by applicable law or agreed to in writing, software
distributed under the License is distributed on an "AS IS" BASIS,
WITHOUT WARRANTIES OR CONDITIONS OF ANY KIND, either express or implied.
See the License for the specific language governing permissions and
limitations under the License.
*/

package createworker

import (
	"bytes"
	"embed"
	"encoding/base64"
	"encoding/json"
	"fmt"
	"io"
	"path/filepath"
	"regexp"
	"strconv"
	"time"

	"strings"
	"text/template"

	"gopkg.in/yaml.v3"
	"sigs.k8s.io/kind/pkg/cluster/nodes"
	"sigs.k8s.io/kind/pkg/commons"
	"sigs.k8s.io/kind/pkg/errors"
	"sigs.k8s.io/kind/pkg/exec"
)

//go:embed templates/*/*
var ctel embed.FS

//go:embed files/*/deny-all-egress-imds_gnetpol.yaml
var denyAllEgressIMDSgnpFiles embed.FS

//go:embed files/*/allow-egress-imds_gnetpol.yaml
var allowEgressIMDSgnpFiles embed.FS

<<<<<<< HEAD
var stratio_helm_repo string
=======
//go:embed files/*/*_pdb.yaml
var commonsPDBFile embed.FS
>>>>>>> 9a920ccc

const (
	CAPICoreProvider         = "cluster-api"
	CAPIBootstrapProvider    = "kubeadm"
	CAPIControlPlaneProvider = "kubeadm"
	CAPIVersion              = "v1.5.3"

	scName = "keos"

	certManagerVersion   = "v1.12.3"
	clusterOperatorChart = "0.2.0-SNAPSHOT"
	clusterOperatorImage = "0.2.0-SNAPSHOT"

	postInstallAnnotation = "cluster-autoscaler.kubernetes.io/safe-to-evict-local-volumes"
	corednsPdbPath        = "/kind/coredns_pdb.yaml"

	machineHealthCheckWorkerNodePath = "/kind/manifests/machinehealthcheckworkernode.yaml"
	machineHealthCheckControlPlaneNodePath = "/kind/manifests/machinehealthcheckcontrolplane.yaml"
	defaultScAnnotation = "storageclass.kubernetes.io/is-default-class"
)

//go:embed files/common/calico-metrics.yaml
var calicoMetrics string

type PrivateParams struct {
	KeosCluster commons.KeosCluster
	KeosRegUrl  string
	Private     bool
}

type PBuilder interface {
	setCapx(managed bool)
	setCapxEnvVars(p ProviderParams)
	setSC(p ProviderParams)
	installCloudProvider(n nodes.Node, k string, privateParams PrivateParams) error
	installCSI(n nodes.Node, k string, privateParams PrivateParams) error
	getProvider() Provider
	configureStorageClass(n nodes.Node, k string) error
	internalNginx(p ProviderParams, networks commons.Networks) (bool, error)
	getOverrideVars(p ProviderParams, networks commons.Networks) (map[string][]byte, error)
	getRegistryCredentials(p ProviderParams, u string) (string, string, error)
	postInstallPhase(n nodes.Node, k string) error
}

type Provider struct {
	capxProvider     string
	capxVersion      string
	capxImageVersion string
	capxManaged      bool
	capxName         string
	capxEnvVars      []string
	scParameters     commons.SCParameters
	scProvisioner    string
	csiNamespace     string
}

type Node struct {
	AZ      string
	QA      int
	MaxSize int
	MinSize int
}

type Infra struct {
	builder PBuilder
}

type ProviderParams struct {
	ClusterName  string
	Region       string
	Managed      bool
	Credentials  map[string]string
	GithubToken  string
	StorageClass commons.StorageClass
}

type DefaultStorageClass struct {
	APIVersion string `yaml:"apiVersion"`
	Kind       string `yaml:"kind"`
	Metadata   struct {
		Annotations map[string]string `yaml:"annotations,omitempty"`
		Name        string            `yaml:"name"`
	} `yaml:"metadata"`
	AllowVolumeExpansion bool                 `yaml:"allowVolumeExpansion"`
	Provisioner          string               `yaml:"provisioner"`
	Parameters           commons.SCParameters `yaml:"parameters"`
	VolumeBindingMode    string               `yaml:"volumeBindingMode"`
}

type helmRepository struct {
	url  string
	user string
	pass string
}

type calicoHelmParams struct {
	Spec        commons.KeosSpec
	KeosRegUrl  string
	Private     bool
	Annotations map[string]string
}

var scTemplate = DefaultStorageClass{
	APIVersion: "storage.k8s.io/v1",
	Kind:       "StorageClass",
	Metadata: struct {
		Annotations map[string]string `yaml:"annotations,omitempty"`
		Name        string            `yaml:"name"`
	}{
		Annotations: map[string]string{
			defaultScAnnotation: "true",
		},
		Name: scName,
	},
	AllowVolumeExpansion: true,
	VolumeBindingMode:    "WaitForFirstConsumer",
}

func getBuilder(builderType string) PBuilder {
	if builderType == "aws" {
		return newAWSBuilder()
	}

	if builderType == "gcp" {
		return newGCPBuilder()
	}

	if builderType == "azure" {
		return newAzureBuilder()
	}
	return nil
}

func newInfra(b PBuilder) *Infra {
	return &Infra{
		builder: b,
	}
}

func (i *Infra) buildProvider(p ProviderParams) Provider {
	i.builder.setCapx(p.Managed)
	i.builder.setCapxEnvVars(p)
	i.builder.setSC(p)
	return i.builder.getProvider()
}

func (i *Infra) installCloudProvider(n nodes.Node, k string, privateParams PrivateParams) error {
	return i.builder.installCloudProvider(n, k, privateParams)
}

func (i *Infra) installCSI(n nodes.Node, k string, privateParams PrivateParams) error {
	return i.builder.installCSI(n, k, privateParams)
}

func (i *Infra) configureStorageClass(n nodes.Node, k string) error {
	return i.builder.configureStorageClass(n, k)
}

func (i *Infra) internalNginx(p ProviderParams, networks commons.Networks) (bool, error) {
	return i.builder.internalNginx(p, networks)
}

func (i *Infra) getOverrideVars(p ProviderParams, networks commons.Networks) (map[string][]byte, error) {
	return i.builder.getOverrideVars(p, networks)
}

func (i *Infra) getRegistryCredentials(p ProviderParams, u string) (string, string, error) {
	return i.builder.getRegistryCredentials(p, u)
}

func (i *Infra) postInstallPhase(n nodes.Node, k string) error {
	return i.builder.postInstallPhase(n, k)
}

func (p *Provider) getDenyAllEgressIMDSGNetPol() (string, error) {
	denyAllEgressIMDSGNetPolLocalPath := "files/" + p.capxProvider + "/deny-all-egress-imds_gnetpol.yaml"
	denyAllEgressIMDSgnpFile, err := denyAllEgressIMDSgnpFiles.Open(denyAllEgressIMDSGNetPolLocalPath)
	if err != nil {
		return "", errors.Wrap(err, "error opening the deny all egress IMDS file")
	}
	defer denyAllEgressIMDSgnpFile.Close()
	denyAllEgressIMDSgnpContent, err := io.ReadAll(denyAllEgressIMDSgnpFile)
	if err != nil {
		return "", err
	}

	return string(denyAllEgressIMDSgnpContent), nil
}

func (p *Provider) getAllowCAPXEgressIMDSGNetPol() (string, error) {
	allowEgressIMDSGNetPolLocalPath := "files/" + p.capxProvider + "/allow-egress-imds_gnetpol.yaml"
	allowEgressIMDSgnpFile, err := allowEgressIMDSgnpFiles.Open(allowEgressIMDSGNetPolLocalPath)
	if err != nil {
		return "", errors.Wrap(err, "error opening the allow egress IMDS file")
	}
	defer allowEgressIMDSgnpFile.Close()
	allowEgressIMDSgnpContent, err := io.ReadAll(allowEgressIMDSgnpFile)
	if err != nil {
		return "", err
	}

	return string(allowEgressIMDSgnpContent), nil
}

func getcapxPDB(commonsPDBLocalPath string) (string, error) {
	commonsPDBFile, err := commonsPDBFile.Open(commonsPDBLocalPath)
	if err != nil {
		return "", errors.Wrap(err, "error opening the PodDisruptionBudget file")
	}
	defer commonsPDBFile.Close()
	capaPDBContent, err := io.ReadAll(commonsPDBFile)
	if err != nil {
		return "", err
	}

	return string(capaPDBContent), nil
}

func (p *Provider) deployCertManager(n nodes.Node, keosRegistryUrl string, kubeconfigPath string) error {
	c := "kubectl create -f " + CAPILocalRepository + "/cert-manager/" + certManagerVersion + "/cert-manager.crds.yaml"
	if kubeconfigPath != "" {
		c += " --kubeconfig " + kubeconfigPath
	}
	_, err := commons.ExecuteCommand(n, c)
	if err != nil {
		return errors.Wrap(err, "failed to create cert-manager crds")
	}

	c = "kubectl create ns cert-manager"
	if kubeconfigPath != "" {
		c += " --kubeconfig " + kubeconfigPath
	}
	_, err = commons.ExecuteCommand(n, c)
	if err != nil {
		return errors.Wrap(err, "failed to create cert-manager namespace")
	}

	c = "helm install --wait cert-manager /stratio/helm/cert-manager" +
		" --set namespace=cert-manager" +
		" --set cainjector.image.repository=" + keosRegistryUrl + "/jetstack/cert-manager-cainjector" +
		" --set webhook.image.repository=" + keosRegistryUrl + "/jetstack/cert-manager-webhook" +
		" --set acmesolver.image.repository=" + keosRegistryUrl + "/jetstack/cert-manager-acmesolver" +
		" --set startupapicheck.image.repository=" + keosRegistryUrl + "/jetstack/cert-manager-ctl" +
		" --set image.repository=" + keosRegistryUrl + "/jetstack/cert-manager-controller"

	if kubeconfigPath != "" {
		c += " --kubeconfig " + kubeconfigPath
	}

	_, err = commons.ExecuteCommand(n, c)
	if err != nil {
		return errors.Wrap(err, "failed to deploy cert-manager Helm Chart")
	}
	return nil
}

func (p *Provider) deployClusterOperator(n nodes.Node, privateParams PrivateParams, clusterCredentials commons.ClusterCredentials, keosRegistry KeosRegistry, clusterConfig *commons.ClusterConfig, kubeconfigPath string, firstInstallation bool, helmRepoCreds HelmRegistry) error {
	var c string
	var err error
	var helmRepository helmRepository
	keosCluster := privateParams.KeosCluster

	if firstInstallation && keosCluster.Spec.InfraProvider == "aws" && strings.HasPrefix(keosCluster.Spec.HelmRepository.URL, "s3://") {
		c = "mkdir -p ~/.aws"
		_, err = commons.ExecuteCommand(n, c)
		if err != nil {
			return errors.Wrap(err, "failed to create aws config file")
		}
		c = "echo [default] > ~/.aws/config && " +
			"echo region = " + keosCluster.Spec.Region + " >>  ~/.aws/config"
		_, err = commons.ExecuteCommand(n, c)
		if err != nil {
			return errors.Wrap(err, "failed to create aws config file")
		}
		awsCredentials := "[default]\naws_access_key_id = " + clusterCredentials.ProviderCredentials["AccessKey"] + "\naws_secret_access_key = " + clusterCredentials.ProviderCredentials["SecretKey"] + "\n"
		c = "echo '" + awsCredentials + "' > ~/.aws/credentials"
		_, err = commons.ExecuteCommand(n, c)
		if err != nil {
			return errors.Wrap(err, "failed to create aws credentials file")
		}
	}

	if kubeconfigPath == "" {
		// Clean keoscluster file
		keosCluster.Spec.Credentials = commons.Credentials{}
		keosCluster.Spec.StorageClass = commons.StorageClass{}
		keosCluster.Spec.Security.AWS = struct {
			CreateIAM bool "yaml:\"create_iam\" validate:\"boolean\""
		}{}
		if keosCluster.Spec.InfraProvider != "azure" || (keosCluster.Spec.InfraProvider == "azure" && !keosCluster.Spec.ControlPlane.Managed) {
			keosCluster.Spec.ControlPlane.Azure = commons.AzureCP{}
		}
		if keosCluster.Spec.InfraProvider != "aws" || (keosCluster.Spec.InfraProvider == "aws" && !keosCluster.Spec.ControlPlane.Managed) {
			keosCluster.Spec.ControlPlane.AWS = commons.AWSCP{}
		}
		if keosCluster.Spec.ControlPlane.Managed {
			keosCluster.Spec.ControlPlane.HighlyAvailable = nil
		}
		keosCluster.Spec.Keos = commons.Keos{}

		if clusterConfig != nil {
			clusterConfigYAML, err := yaml.Marshal(clusterConfig)
			if err != nil {
				return err
			}
			// Write keoscluster file
			c = "echo '" + string(clusterConfigYAML) + "' > " + manifestsPath + "/clusterconfig.yaml"
			_, err = commons.ExecuteCommand(n, c)
			if err != nil {
				return errors.Wrap(err, "failed to write the keoscluster file")
			}
			keosCluster.Spec.ClusterConfigRef.Name = clusterConfig.Metadata.Name
		}
		keosClusterYAML, err := yaml.Marshal(keosCluster)
		if err != nil {
			return err
		}
		// Write keoscluster file
		c = "echo '" + string(keosClusterYAML) + "' > " + manifestsPath + "/keoscluster.yaml"
		_, err = commons.ExecuteCommand(n, c)
		if err != nil {
			return errors.Wrap(err, "failed to write the keoscluster file")
		}
		// Add helm repository
		helmRepository.url = keosCluster.Spec.HelmRepository.URL
		if strings.HasPrefix(keosCluster.Spec.HelmRepository.URL, "oci://") {
			stratio_helm_repo = helmRepoCreds.URL
			urlLogin := strings.Split(strings.Split(keosCluster.Spec.HelmRepository.URL, "//")[1], "/")[0]

			c = "helm registry login " + urlLogin + " --username " + helmRepoCreds.User + " --password " + helmRepoCreds.Pass
			_, err = commons.ExecuteCommand(n, c)
			if err != nil {
				return errors.Wrap(err, "failed to add and authenticate to helm repository: "+helmRepoCreds.URL)
			}
		} else if keosCluster.Spec.HelmRepository.AuthRequired {
			helmRepository.user = clusterCredentials.HelmRepositoryCredentials["User"]
			helmRepository.pass = clusterCredentials.HelmRepositoryCredentials["Pass"]
			stratio_helm_repo = "stratio-helm-repo"
			c = "helm repo add " + stratio_helm_repo + " " + helmRepoCreds.URL + " --username " + helmRepoCreds.User + " --password " + helmRepoCreds.Pass
			_, err = commons.ExecuteCommand(n, c)
			if err != nil {
				return errors.Wrap(err, "failed to add and authenticate to helm repository: "+helmRepository.url)
			}
		} else {
			c = "helm repo add " + stratio_helm_repo + " " + helmRepoCreds.URL
			_, err = commons.ExecuteCommand(n, c)
			if err != nil {
				return errors.Wrap(err, "failed to add helm repository: "+helmRepoCreds.URL)
			}
		}

		if firstInstallation {
			// Pull cluster-operator helm chart
			c = "helm pull " + stratio_helm_repo + "/cluster-operator --version " + clusterOperatorChart +
				" --untar --untardir /stratio/helm"
			_, err = commons.ExecuteCommand(n, c)
			if err != nil {
				return errors.Wrap(err, "failed to pull cluster-operator helm chart")
			}
		}
	}

	// Create the docker registries credentials secret for keoscluster-controller-manager
	if clusterCredentials.DockerRegistriesCredentials != nil && firstInstallation {
		jsonDockerRegistriesCredentials, err := json.Marshal(clusterCredentials.DockerRegistriesCredentials)
		if err != nil {
			return errors.Wrap(err, "failed to marshal docker registries credentials")
		}
		c = "kubectl -n kube-system create secret generic keoscluster-registries --from-literal=credentials='" + string(jsonDockerRegistriesCredentials) + "'"
		if kubeconfigPath != "" {
			c = c + " --kubeconfig " + kubeconfigPath
		}
		_, err = commons.ExecuteCommand(n, c)
		if err != nil {
			return errors.Wrap(err, "failed to create keoscluster-registries secret")
		}
	}

	// Deploy cluster-operator chart
	c = "helm install --wait cluster-operator /stratio/helm/cluster-operator" +
		" --namespace kube-system" +
		" --set provider=" + keosCluster.Spec.InfraProvider +
		" --set app.containers.controllerManager.image.tag=" + clusterOperatorImage +
		" --set app.containers.controllerManager.image.registry=" + keosRegistry.url +
		" --set app.containers.controllerManager.image.repository=stratio/cluster-operator"
	if privateParams.Private {
		c += " --set app.containers.kubeRbacProxy.image=" + keosRegistry.url + "/stratio/kube-rbac-proxy:v0.13.1"
	}
	if keosCluster.Spec.InfraProvider == "azure" {
		c += " --set secrets.azure.clientIDBase64=" + strings.Split(p.capxEnvVars[1], "AZURE_CLIENT_ID_B64=")[1] +
			" --set secrets.azure.clientSecretBase64=" + strings.Split(p.capxEnvVars[0], "AZURE_CLIENT_SECRET_B64=")[1] +
			" --set secrets.azure.subscriptionIDBase64=" + strings.Split(p.capxEnvVars[2], "AZURE_SUBSCRIPTION_ID_B64=")[1] +
			" --set secrets.azure.tenantIDBase64=" + strings.Split(p.capxEnvVars[3], "AZURE_TENANT_ID_B64=")[1]
	} else if keosCluster.Spec.InfraProvider == "gcp" {
		c += " --set secrets.common.credentialsBase64=" + strings.Split(p.capxEnvVars[0], "GCP_B64ENCODED_CREDENTIALS=")[1]
	} else if keosCluster.Spec.InfraProvider == "aws" {
		c += " --set secrets.common.credentialsBase64=" + strings.Split(p.capxEnvVars[3], "AWS_B64ENCODED_CREDENTIALS=")[1]
	}
	if kubeconfigPath == "" {
		c += " --set app.containers.controllerManager.imagePullSecrets.enabled=true" +
			" --set app.containers.controllerManager.imagePullSecrets.name=regcred"
	} else {
		c += " --set app.replicas=2" + " --kubeconfig " + kubeconfigPath
	}

	_, err = commons.ExecuteCommand(n, c)
	if err != nil {
		return errors.Wrap(err, "failed to deploy cluster-operator chart")
	}

	// Wait for cluster-operator deployment
	c = "kubectl -n kube-system rollout status deploy/keoscluster-controller-manager --timeout=3m"
	_, err = commons.ExecuteCommand(n, c)
	if err != nil {
		return errors.Wrap(err, "failed to wait for cluster-operator deployment")
	}

	// TODO: Change this when status is available in cluster-operator
	time.Sleep(10 * time.Second)

	return nil
}

func installCalico(n nodes.Node, k string, privateParams PrivateParams, allowCommonEgressNetPolPath string) error {
	var c string
	var cmd exec.Cmd
	var err error
	keosCluster := privateParams.KeosCluster

	calicoTemplate := "/kind/calico-helm-values.yaml"

	calicoHelmParams := calicoHelmParams{
		Spec:       keosCluster.Spec,
		KeosRegUrl: privateParams.KeosRegUrl,
		Private:    privateParams.Private,
		Annotations: map[string]string{
			postInstallAnnotation: "var-lib-calico",
		},
	}
	// Generate the calico helm values
	calicoHelmValues, err := getManifest("common", "calico-helm-values.tmpl", calicoHelmParams)

	if err != nil {
		return errors.Wrap(err, "failed to generate calico helm values")
	}

	c = "echo '" + calicoHelmValues + "' > " + calicoTemplate
	_, err = commons.ExecuteCommand(n, c)
	if err != nil {
		return errors.Wrap(err, "failed to create Calico Helm chart values file")
	}

	c = "helm install calico /stratio/helm/tigera-operator" +
		" --kubeconfig " + k +
		" --namespace tigera-operator" +
		" --create-namespace" +
		" --values " + calicoTemplate
	_, err = commons.ExecuteCommand(n, c)
	if err != nil {
		return errors.Wrap(err, "failed to deploy Calico Helm Chart")
	}

	// Allow egress in tigera-operator namespace
	c = "kubectl --kubeconfig " + kubeconfigPath + " -n tigera-operator apply -f " + allowCommonEgressNetPolPath
	_, err = commons.ExecuteCommand(n, c)
	if err != nil {
		return errors.Wrap(err, "failed to apply tigera-operator egress NetworkPolicy")
	}

	// Wait for calico-system namespace to be created
	c = "timeout 300s bash -c 'until kubectl --kubeconfig " + kubeconfigPath + " get ns calico-system; do sleep 2s ; done'"
	_, err = commons.ExecuteCommand(n, c)
	if err != nil {
		return errors.Wrap(err, "failed to wait for calico-system namespace")
	}

	// Allow egress in calico-system namespace
	c = "kubectl --kubeconfig " + kubeconfigPath + " -n calico-system apply -f " + allowCommonEgressNetPolPath
	_, err = commons.ExecuteCommand(n, c)
	if err != nil {
		return errors.Wrap(err, "failed to apply calico-system egress NetworkPolicy")
	}

	// Create calico metrics services
	cmd = n.Command("kubectl", "--kubeconfig", k, "apply", "-f", "-")
	if err = cmd.SetStdin(strings.NewReader(calicoMetrics)).Run(); err != nil {
		return errors.Wrap(err, "failed to create calico metrics services")
	}

	return nil
}

func customCoreDNS(n nodes.Node, k string, keosCluster commons.KeosCluster) error {
	var c string
	var err error

	coreDNSPatchFile := "coredns"
	coreDNSTemplate := "/kind/coredns-configmap.yaml"
	coreDNSSuffix := ""

	if keosCluster.Spec.InfraProvider == "azure" && keosCluster.Spec.ControlPlane.Managed {
		coreDNSPatchFile = "coredns-custom"
		coreDNSSuffix = "-aks"
	}

	coreDNSConfigmap, err := getManifest(keosCluster.Spec.InfraProvider, "coredns_configmap"+coreDNSSuffix+".tmpl", keosCluster.Spec)
	if err != nil {
		return errors.Wrap(err, "failed to get CoreDNS file")
	}

	c = "echo '" + coreDNSConfigmap + "' > " + coreDNSTemplate
	_, err = commons.ExecuteCommand(n, c)
	if err != nil {
		return errors.Wrap(err, "failed to create CoreDNS configmap file")
	}

	// Patch configmap
	c = "kubectl --kubeconfig " + kubeconfigPath + " -n kube-system patch cm " + coreDNSPatchFile + " --patch-file " + coreDNSTemplate
	_, err = commons.ExecuteCommand(n, c)
	if err != nil {
		return errors.Wrap(err, "failed to customize coreDNS patching ConfigMap")
	}

	// Rollout restart to catch the made changes
	c = "kubectl --kubeconfig " + kubeconfigPath + " -n kube-system rollout restart deploy coredns"
	_, err = commons.ExecuteCommand(n, c)
	if err != nil {
		return errors.Wrap(err, "failed to redeploy coreDNS")
	}

	// Wait until CoreDNS completely rollout
	c = "kubectl --kubeconfig " + kubeconfigPath + " -n kube-system rollout status deploy coredns --timeout=3m"
	_, err = commons.ExecuteCommand(n, c)
	if err != nil {
		return errors.Wrap(err, "failed to wait for the customatization of CoreDNS configmap")
	}

	return nil
}

// installCAPXWorker installs CAPX in the worker cluster
func (p *Provider) installCAPXWorker(n nodes.Node, keosCluster commons.KeosCluster, kubeconfigPath string, allowAllEgressNetPolPath string) error {
	var c string
	var err error

	capxPDBPath := "/kind/capi_pdb.yaml"

	if p.capxProvider == "azure" {
		// Create capx namespace
		c = "kubectl --kubeconfig " + kubeconfigPath + " create namespace " + p.capxName + "-system"
		_, err = commons.ExecuteCommand(n, c)
		if err != nil {
			return errors.Wrap(err, "failed to create CAPx namespace")
		}

		// Create capx secret
		namespace := p.capxName + "-system"
		clientSecret, _ := base64.StdEncoding.DecodeString(strings.Split(p.capxEnvVars[0], "AZURE_CLIENT_SECRET_B64=")[1])

		c := fmt.Sprintf(
			"kubectl --kubeconfig %s -n %s create secret generic cluster-identity-secret "+
				"--from-literal=clientSecret='%s'",
			kubeconfigPath, namespace, clientSecret)
		_, err = commons.ExecuteCommand(n, c)
		if err != nil {
			return errors.Wrap(err, "failed to create CAPx secret")
		}
	}

	// Install CAPX in worker cluster
	c = "clusterctl --kubeconfig " + kubeconfigPath + " init --wait-providers" +
		" --core " + CAPICoreProvider + ":" + CAPIVersion +
		" --bootstrap " + CAPIBootstrapProvider + ":" + CAPIVersion +
		" --control-plane " + CAPIControlPlaneProvider + ":" + CAPIVersion +
		" --infrastructure " + p.capxProvider + ":" + p.capxVersion
	_, err = commons.ExecuteCommand(n, c, p.capxEnvVars)
	if err != nil {
		return errors.Wrap(err, "failed to install CAPX in workload cluster")
	}

	// Manually assign PriorityClass to capx service
	c = "kubectl --kubeconfig " + kubeconfigPath + " -n " + p.capxName + "-system patch deploy " + p.capxName + "-controller-manager -p '{\"spec\": {\"template\": {\"spec\": {\"priorityClassName\": \"system-node-critical\"}}}}' --type=merge"
	_, err = commons.ExecuteCommand(n, c)
	if err != nil {
		return errors.Wrap(err, "failed to assigned priorityClass to "+p.capxName+"-controller-manager")
	}
	c = "kubectl --kubeconfig " + kubeconfigPath + " -n " + p.capxName + "-system rollout status deploy " + p.capxName + "-controller-manager --timeout 60s"
	_, err = commons.ExecuteCommand(n, c)
	if err != nil {
		return errors.Wrap(err, "failed to check rollout status for "+p.capxName+"-controller-manager")
	}

	// Scale CAPX to 2 replicas
	c = "kubectl --kubeconfig " + kubeconfigPath + " -n " + p.capxName + "-system scale --replicas 2 deploy " + p.capxName + "-controller-manager"
	_, err = commons.ExecuteCommand(n, c)
	if err != nil {
		return errors.Wrap(err, "failed to scale CAPX in workload cluster")
	}
	c = "kubectl --kubeconfig " + kubeconfigPath + " -n " + p.capxName + "-system rollout status deploy " + p.capxName + "-controller-manager --timeout 60s"
	_, err = commons.ExecuteCommand(n, c)
	if err != nil {
		return errors.Wrap(err, "failed to check rollout status for "+p.capxName+"-controller-manager")
	}

	// Define PodDisruptionBudget for capx services
	capxPDB, err := getManifest("common", "capx_pdb.tmpl", keosCluster.Spec)
	if err != nil {
		return errors.Wrap(err, "failed to get PodDisruptionBudget file")
	}

	c = "echo '" + capxPDB + "' > " + capxPDBPath
	_, err = commons.ExecuteCommand(n, c)
	if err != nil {
		return errors.Wrap(err, "failed to create PodDisruptionBudget file")
	}

	c = "kubectl --kubeconfig " + kubeconfigPath + " apply -f " + capxPDBPath
	_, err = commons.ExecuteCommand(n, c)
	if err != nil {
		return errors.Wrap(err, "failed to apply "+p.capxName+" PodDisruptionBudget")
	}

	// Allow egress in CAPX's Namespace
	c = "kubectl --kubeconfig " + kubeconfigPath + " -n " + p.capxName + "-system apply -f " + allowAllEgressNetPolPath
	_, err = commons.ExecuteCommand(n, c)
	if err != nil {
		return errors.Wrap(err, "failed to apply CAPX's NetworkPolicy in workload cluster")
	}

	return nil

}

func (p *Provider) configCAPIWorker(n nodes.Node, keosCluster commons.KeosCluster, kubeconfigPath string, allowCommonEgressNetPolPath string) error {
	var c string
	var err error
	var capiKubeadmReplicas int

	capiDeployments := []struct {
		name      string
		namespace string
	}{
		{name: "capi-controller-manager", namespace: "capi-system"},
		{name: "capi-kubeadm-control-plane-controller-manager", namespace: "capi-kubeadm-control-plane-system"},
		{name: "capi-kubeadm-bootstrap-controller-manager", namespace: "capi-kubeadm-bootstrap-system"},
	}

	allowedNamePattern := regexp.MustCompile(`^capi-kubeadm-(control-plane|bootstrap)-controller-manager$`)
	capiPDBPath := "/kind/capi_pdb.yaml"

	// Determine the number of replicas for capi-kubeadm deployments
	if p.capxManaged {
		capiKubeadmReplicas = 0
	} else {
		capiKubeadmReplicas = 2
	}

	// Manually assign PriorityClass to capi services
	for _, deployment := range capiDeployments {
		if !p.capxManaged || (p.capxManaged && !allowedNamePattern.MatchString(deployment.name)) {
			c = "kubectl --kubeconfig " + kubeconfigPath + " -n " + deployment.namespace + " patch deploy " + deployment.name + " -p '{\"spec\": {\"template\": {\"spec\": {\"priorityClassName\": \"system-node-critical\"}}}}' --type=merge"
			_, err = commons.ExecuteCommand(n, c)
			if err != nil {
				return errors.Wrap(err, "failed to assigned priorityClass to "+deployment.name)
			}
		}
	}

	// Manually assign PriorityClass to nmi
	if p.capxProvider == "azure" {
		c = "kubectl --kubeconfig " + kubeconfigPath + " -n " + p.capxName + "-system patch ds capz-nmi -p '{\"spec\": {\"template\": {\"spec\": {\"priorityClassName\": \"system-node-critical\"}}}}' --type=merge"
		_, err = commons.ExecuteCommand(n, c)
		if err != nil {
			return errors.Wrap(err, "failed to assigned priorityClass to nmi")
		}
		c = "kubectl --kubeconfig " + kubeconfigPath + " -n " + p.capxName + "-system rollout status ds capz-nmi --timeout 60s"
		_, err = commons.ExecuteCommand(n, c)
		if err != nil {
			return errors.Wrap(err, "failed to check rollout status for nmi")
		}
	}

	// Scale number of replicas to 2 for capi service
	c = "kubectl --kubeconfig " + kubeconfigPath + " -n capi-system scale deploy capi-controller-manager --replicas 2"
	_, err = commons.ExecuteCommand(n, c)
	if err != nil {
		return errors.Wrap(err, "failed to scale the CAPI Deployment")
	}
	c = "kubectl --kubeconfig " + kubeconfigPath + " -n capi-system rollout status deploy capi-controller-manager --timeout 60s"
	_, err = commons.ExecuteCommand(n, c)
	if err != nil {
		return errors.Wrap(err, "failed to check rollout status for capi-controller-manager")
	}

	// Scale number of required replicas for capi kubeadm services
	for _, deployment := range capiDeployments {
		if deployment.name != "capi-controller-manager" {
			c = "kubectl --kubeconfig " + kubeconfigPath + " -n " + deployment.namespace + " scale --replicas " + strconv.Itoa(capiKubeadmReplicas) + " deploy " + deployment.name
			_, err = commons.ExecuteCommand(n, c)
			if err != nil {
				return errors.Wrap(err, "failed to scale the "+deployment.name+" deployment")
			}
			c = "kubectl --kubeconfig " + kubeconfigPath + " -n " + deployment.namespace + " rollout status deploy " + deployment.name + " --timeout 60s"
			_, err = commons.ExecuteCommand(n, c)
			if err != nil {
				return errors.Wrap(err, "failed to check rollout status for "+deployment.name)
			}
		}
	}

	// Define PodDisruptionBudget for capi services
	capiPDB, err := getManifest("common", "capi_pdb.tmpl", keosCluster.Spec)
	if err != nil {
		return errors.Wrap(err, "failed to get PodDisruptionBudget file")
	}
	c = "echo '" + capiPDB + "' > " + capiPDBPath
	_, err = commons.ExecuteCommand(n, c)
	if err != nil {
		return errors.Wrap(err, "failed to create PodDisruptionBudget file")
	}

	c = "kubectl --kubeconfig " + kubeconfigPath + " apply -f " + capiPDBPath
	_, err = commons.ExecuteCommand(n, c)
	if err != nil {
		return errors.Wrap(err, "failed to apply "+p.capxName+" PodDisruptionBudget")
	}

	// Allow egress in CAPI's Namespaces
	for _, deployment := range capiDeployments {
		if !p.capxManaged || (p.capxManaged && !allowedNamePattern.MatchString(deployment.name)) {
			c = "kubectl --kubeconfig " + kubeconfigPath + " -n " + deployment.namespace + " apply -f " + allowCommonEgressNetPolPath
			_, err = commons.ExecuteCommand(n, c)
			if err != nil {
				return errors.Wrap(err, "failed to apply CAPI's egress NetworkPolicy in namespace "+deployment.namespace)
			}
		}
	}

	// Allow egress in cert-manager Namespace
	c = "kubectl --kubeconfig " + kubeconfigPath + " -n cert-manager apply -f " + allowCommonEgressNetPolPath
	_, err = commons.ExecuteCommand(n, c)
	if err != nil {
		return errors.Wrap(err, "failed to apply cert-manager's NetworkPolicy")
	}

	return nil
}

// installCAPXLocal installs CAPX in the local cluster
func (p *Provider) installCAPXLocal(n nodes.Node) error {
	var c string
	var err error

	if p.capxProvider == "azure" {
		// Create capx namespace
		c = "kubectl create namespace " + p.capxName + "-system"
		_, err = commons.ExecuteCommand(n, c)
		if err != nil {
			return errors.Wrap(err, "failed to create CAPx namespace")
		}

		// Create capx secret
		namespace := p.capxName + "-system"
		clientSecret, _ := base64.StdEncoding.DecodeString(strings.Split(p.capxEnvVars[0], "AZURE_CLIENT_SECRET_B64=")[1])

		c := fmt.Sprintf(
			"kubectl -n %s create secret generic cluster-identity-secret "+
				"--from-literal=clientSecret='%s' ",
			namespace, clientSecret)
		_, err = commons.ExecuteCommand(n, c)
		if err != nil {
			return errors.Wrap(err, "failed to create CAPx secret")
		}
	}

	c = "clusterctl init --wait-providers" +
		" --core " + CAPICoreProvider + ":" + CAPIVersion +
		" --bootstrap " + CAPIBootstrapProvider + ":" + CAPIVersion +
		" --control-plane " + CAPIControlPlaneProvider + ":" + CAPIVersion +
		" --infrastructure " + p.capxProvider + ":" + p.capxVersion
	_, err = commons.ExecuteCommand(n, c, p.capxEnvVars)
	if err != nil {
		return errors.Wrap(err, "failed to install CAPX in local cluster")
	}

	return nil
}

func enableSelfHealing(n nodes.Node, keosCluster commons.KeosCluster, namespace string) error {
	var c string
	var err error

	if !keosCluster.Spec.ControlPlane.Managed {
		machineRole := "-control-plane-node"
		generateMHCManifest(n, keosCluster.Metadata.Name, namespace, machineHealthCheckControlPlaneNodePath, machineRole)

		c = "kubectl -n " + namespace + " apply -f " + machineHealthCheckControlPlaneNodePath
		_, err = commons.ExecuteCommand(n, c)
		if err != nil {
			return errors.Wrap(err, "failed to apply the MachineHealthCheck manifest")
		}
	}

	machineRole := "-worker-node"
	generateMHCManifest(n, keosCluster.Metadata.Name, namespace, machineHealthCheckWorkerNodePath, machineRole)

	c = "kubectl -n " + namespace + " apply -f " + machineHealthCheckWorkerNodePath
	_, err = commons.ExecuteCommand(n, c)
	if err != nil {
		return errors.Wrap(err, "failed to apply the MachineHealthCheck manifest")
	}

	return nil
}

func generateMHCManifest(n nodes.Node, clusterID string, namespace string, manifestPath string, machineRole string) error {
	var c string
	var err error
	var machineHealthCheck = `
apiVersion: cluster.x-k8s.io/v1beta1
kind: MachineHealthCheck
metadata:
  name: ` + clusterID + machineRole + `-unhealthy
  namespace: cluster-` + clusterID + `
spec:
  clusterName: ` + clusterID + `
  nodeStartupTimeout: 300s
  selector:
    matchLabels:
      keos.stratio.com/machine-role: ` + clusterID + machineRole + `
  unhealthyConditions:
    - type: Ready
      status: Unknown
      timeout: 180s
    - type: Ready
      status: 'False'
      timeout: 180s`

	c = "echo \"" + machineHealthCheck + "\" > " + manifestPath
	_, err = commons.ExecuteCommand(n, c)
	if err != nil {
		return errors.Wrap(err, "failed to write the MachineHealthCheck manifest")
	}

	return nil
}

func getManifest(parentPath string, name string, params interface{}) (string, error) {
	templatePath := filepath.Join("templates", parentPath, name)

	var tpl bytes.Buffer
	t, err := template.New("").ParseFS(ctel, templatePath)
	if err != nil {
		return "", err
	}

	err = t.ExecuteTemplate(&tpl, name, params)
	if err != nil {
		return "", err
	}
	return tpl.String(), nil
}

func patchDeploy(n nodes.Node, k string, ns string, deployName string, patch string) error {
	c := "kubectl --kubeconfig " + k + " patch deploy -n " + ns + " " + deployName + " -p '" + patch + "'"
	_, err := commons.ExecuteCommand(n, c)
	if err != nil {
		return err
	}
	return rolloutStatus(n, k, ns, deployName)
}

func rolloutStatus(n nodes.Node, k string, ns string, deployName string) error {
	c := "kubectl --kubeconfig " + k + " rollout status deploy -n " + ns + " " + deployName + " --timeout=5m"
	_, err := commons.ExecuteCommand(n, c)
	return err
}

func installCorednsPdb(n nodes.Node, k string) error {

	// Define PodDisruptionBudget for coredns service
	corednsPDBLocalPath := "files/common/coredns_pdb.yaml"
	corednsPDB, err := getcapxPDB(corednsPDBLocalPath)
	if err != nil {
		return err
	}

	c := "echo \"" + corednsPDB + "\" > " + corednsPdbPath
	_, err = commons.ExecuteCommand(n, c)
	if err != nil {
		return errors.Wrap(err, "failed to create coredns PodDisruptionBudget file")
	}

	c = "kubectl --kubeconfig " + kubeconfigPath + " apply -f " + corednsPdbPath
	_, err = commons.ExecuteCommand(n, c)
	if err != nil {
		return errors.Wrap(err, "failed to apply coredns PodDisruptionBudget")
	}
	return nil
}<|MERGE_RESOLUTION|>--- conflicted
+++ resolved
@@ -47,12 +47,10 @@
 //go:embed files/*/allow-egress-imds_gnetpol.yaml
 var allowEgressIMDSgnpFiles embed.FS
 
-<<<<<<< HEAD
 var stratio_helm_repo string
-=======
+
 //go:embed files/*/*_pdb.yaml
 var commonsPDBFile embed.FS
->>>>>>> 9a920ccc
 
 const (
 	CAPICoreProvider         = "cluster-api"
@@ -69,9 +67,9 @@
 	postInstallAnnotation = "cluster-autoscaler.kubernetes.io/safe-to-evict-local-volumes"
 	corednsPdbPath        = "/kind/coredns_pdb.yaml"
 
-	machineHealthCheckWorkerNodePath = "/kind/manifests/machinehealthcheckworkernode.yaml"
+	machineHealthCheckWorkerNodePath       = "/kind/manifests/machinehealthcheckworkernode.yaml"
 	machineHealthCheckControlPlaneNodePath = "/kind/manifests/machinehealthcheckcontrolplane.yaml"
-	defaultScAnnotation = "storageclass.kubernetes.io/is-default-class"
+	defaultScAnnotation                    = "storageclass.kubernetes.io/is-default-class"
 )
 
 //go:embed files/common/calico-metrics.yaml
