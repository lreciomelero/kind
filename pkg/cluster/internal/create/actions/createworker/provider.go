--- conflicted
+++ resolved
@@ -141,7 +141,9 @@
 }
 
 type calicoHelmParams struct {
-	Spec        commons.Spec
+	Spec        commons.KeosSpec
+	KeosRegUrl  string
+	Private     bool
 	Annotations map[string]string
 }
 
@@ -439,29 +441,17 @@
 
 	calicoTemplate := "/kind/calico-helm-values.yaml"
 
-<<<<<<< HEAD
 	calicoHelmParams := calicoHelmParams{
-		Spec: keosCluster.Spec,
+		Spec:       keosCluster.Spec,
+		KeosRegUrl: privateParams.KeosRegUrl,
+		Private:    privateParams.Private,
 		Annotations: map[string]string{
 			postInstallAnnotation: "var-lib-calico",
 		},
 	}
 	// Generate the calico helm values
 	calicoHelmValues, err := getManifest("common", "calico-helm-values.tmpl", calicoHelmParams)
-=======
-	calicoParams := struct {
-		Spec       commons.KeosSpec
-		KeosRegUrl string
-		Private    bool
-	}{
-		Spec:       keosCluster.Spec,
-		KeosRegUrl: privateParams.KeosRegUrl,
-		Private:    privateParams.Private,
-	}
-
-	// Generate the calico helm values
-	calicoHelmValues, err := getManifest("common", "calico-helm-values.tmpl", calicoParams)
->>>>>>> d9bd662d
+
 	if err != nil {
 		return errors.Wrap(err, "failed to generate calico helm values")
 	}
