--- conflicted
+++ resolved
@@ -18,11 +18,8 @@
 
 import (
 	"bytes"
-<<<<<<< HEAD
-	"errors"
-=======
 	"fmt"
->>>>>>> ed66d585
+
 	"io/ioutil"
 	"os"
 	"reflect"
@@ -41,10 +38,9 @@
 	vault "github.com/sosedoff/ansible-vault-go"
 )
 
-<<<<<<< HEAD
 const secretName = "secrets.yml"
 const secretPath = "./" + secretName
-=======
+
 func createDirectory(directory string) error {
 	if _, err := os.Stat(directory); os.IsNotExist(err) {
 		err = os.Mkdir(directory, 0777)
@@ -85,7 +81,6 @@
 	}
 	return nil
 }
->>>>>>> ed66d585
 
 func encryptFile(filePath string, vaultPassword string) error {
 	data, err := ioutil.ReadFile(filePath)
@@ -137,7 +132,6 @@
 		var secretFile SecretsFile
 		secretRaw, err := decryptFile("./secrets.yml", vaultPassword)
 		if err != nil {
-<<<<<<< HEAD
 			return c, r, "", errors.New("The Vault password is incorrect")
 		}
 		err = yaml.Unmarshal([]byte(secretRaw), &secretFile)
@@ -154,9 +148,9 @@
 			}
 			resultCredsMap := structs.Map(descriptorFile.Credentials)
 			resultCreds = convertToMapStringString(resultCredsMap)
-=======
+
 			return c, r, "", errors.Wrap(err, "The Vault password is incorrect")
->>>>>>> ed66d585
+
 		} else {
 			m := structs.Map(f)
 			resultCreds = convertToMapStringString(m["Credentials"].(map[string]interface{}))
@@ -165,7 +159,7 @@
 			if descriptorFile.GithubToken == "" {
 				return c, r, "", errors.New("No Github Token found in secrets file and descriptor file")
 			}
-<<<<<<< HEAD
+
 			resultGHT = descriptorFile.GithubToken
 		} else {
 			resultGHT = secretFile.Secrets.GithubToken
@@ -174,11 +168,7 @@
 			// TODO: Adaptar para que puedan ser multiples
 			if descriptorFile.ExternalRegistry != (cluster.ExternalRegistry{}) {
 				resultReg = map[string]string{"User": descriptorFile.ExternalRegistry.User, "Pass": descriptorFile.ExternalRegistry.Pass, "Url": descriptorFile.ExternalRegistry.URL}
-=======
-			f, err := reflections.GetField(secretFile.Secrets, strings.ToUpper(descriptorFile.InfraProvider))
-			if err != nil {
-				return c, r, "", errors.Wrap(err, "No "+descriptorFile.InfraProvider+" credentials found in secrets file")
->>>>>>> ed66d585
+
 			}
 		} else {
 			resultReg = map[string]string{"User": secretFile.Secrets.ExternalRegistry.User, "Pass": secretFile.Secrets.ExternalRegistry.Pass, "Url": descriptorFile.ExternalRegistry.URL}
@@ -187,15 +177,9 @@
 	return resultCreds, resultReg, resultGHT, nil
 }
 
-<<<<<<< HEAD
 func ensureSecretsFile(descriptorFile cluster.DescriptorFile, vaultPassword string) error {
 	edited := false
 	credentials, externalRegistry, github_token, err := getSecrets(descriptorFile, vaultPassword)
-=======
-func rewriteDescriptorFile(descriptorName string) error {
-
-	descriptorRAW, err := os.ReadFile("./" + descriptorName)
->>>>>>> ed66d585
 	if err != nil {
 		return err
 	}
@@ -240,8 +224,6 @@
 		return nil
 	}
 	// En caso de que exista
-
-<<<<<<< HEAD
 	secretRaw, err := decryptFile(secretPath, vaultPassword)
 	if err != nil {
 		return err
@@ -306,12 +288,6 @@
 	secretExternalRegistryMap, err := getMap(secretExternalRegistry)
 	if err != nil {
 		return nil, nil, nil, err
-=======
-		err = os.WriteFile(descriptorName, []byte(d), 0600)
-		if err != nil {
-			return err
-		}
->>>>>>> ed66d585
 	}
 
 	return awsMap, gcpMap, secretExternalRegistryMap, nil
