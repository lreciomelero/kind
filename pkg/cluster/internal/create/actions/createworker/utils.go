/*
Copyright 2019 The Kubernetes Authors.

Licensed under the Apache License, Version 2.0 (the "License");
you may not use this file except in compliance with the License.
You may obtain a copy of the License at

    http://www.apache.org/licenses/LICENSE-2.0

Unless required by applicable law or agreed to in writing, software
distributed under the License is distributed on an "AS IS" BASIS,
WITHOUT WARRANTIES OR CONDITIONS OF ANY KIND, either express or implied.
See the License for the specific language governing permissions and
limitations under the License.
*/

package createworker

import (
	"bytes"
	gob "encoding/gob"
	"errors"
	"fmt"
	"io/ioutil"
	"os"
	"strings"

	"github.com/fatih/structs"
	"github.com/oleiade/reflections"
	"github.com/spf13/viper"
	"gopkg.in/yaml.v3"
	"sigs.k8s.io/kind/pkg/cluster/internal/create/actions"
	"sigs.k8s.io/kind/pkg/cluster/internal/create/actions/cluster"
	"sigs.k8s.io/kind/pkg/cluster/nodes"
<<<<<<< HEAD
	"sigs.k8s.io/kind/pkg/cluster/nodeutils"
=======
	"sigs.k8s.io/kind/pkg/exec"
>>>>>>> 112fbf87

	vault "github.com/sosedoff/ansible-vault-go"
)

func createDirectory(directory string) error {
	if _, err := os.Stat(directory); os.IsNotExist(err) {
		err = os.Mkdir(directory, 0777)
		if err != nil {
			fmt.Println(err)
			return err
		}
	}
	return nil
}

func currentdir() (string, error) {
	cwd, err := os.Getwd()
	if err != nil {
		fmt.Println(err)
		return "", nil
	}

	return cwd, nil
}

func writeFile(filePath string, contentLines []string) error {
	f, err := os.Create(filePath)
	if err != nil {
		fmt.Println(err)
		f.Close()
		return nil
	}
	for _, v := range contentLines {
		fmt.Fprintf(f, v)
		if err != nil {
			fmt.Println(err)
			return nil
		}
	}
	err = f.Close()
	if err != nil {
		fmt.Println(err)
		return nil
	}
	return nil
}

func encryptFile(filePath string, vaultPassword string) error {
	data, err := ioutil.ReadFile(filePath)
	if err != nil {
		return nil
	}
	err = vault.EncryptFile(filePath, string(data), vaultPassword)
	if err != nil {
		return nil
	}
	return nil
}

func decryptFile(filePath string, vaultPassword string) (string, error) {
	data, err := vault.DecryptFile(filePath, vaultPassword)
	if err != nil {
		return "", err
	}
	return data, nil
}

func convertToMapStringString(m map[string]interface{}) map[string]string {
	var m2 = map[string]string{}
	for k, v := range m {
		m2[k] = v.(string)
	}
	return m2
}

func getSecrets(descriptorFile cluster.DescriptorFile, vaultPassword string) (map[string]string, string, error) {

	var m = map[string]string{}

	_, err := os.Stat("./secrets.yml")
	if err != nil {
		if descriptorFile.Credentials == (cluster.Credentials{}) {
			return m, "", errors.New("Incorrect credentials in descriptor file")
		}
		r := structs.Map(descriptorFile.Credentials)
		return convertToMapStringString(r), descriptorFile.GithubToken, nil
	} else {
		var secretFile SecretsFile
		secretRaw, err := decryptFile("./secrets.yml", vaultPassword)
		if err != nil {
			return m, "", errors.New("The Vault password is incorrect")
		} else {
			err = yaml.Unmarshal([]byte(secretRaw), &secretFile)
			if err != nil {
				return m, "", err
			}
			c, err := reflections.GetField(secretFile.Secrets, strings.ToUpper(descriptorFile.InfraProvider))
			if err != nil {
				return m, "", errors.New("No " + descriptorFile.InfraProvider + " credentials found in secrets file")
			}
			r := structs.Map(c)
			return convertToMapStringString(r["Credentials"].(map[string]interface{})), secretFile.Secrets.GithubToken, nil
		}
	}
}

func stringToBytes(str string) []byte {
	buf := &bytes.Buffer{}
	gob.NewEncoder(buf).Encode(str)
	bytes := buf.Bytes()

	return bytes
}

func rewriteDescriptorFile(descriptorName string) error {

	descriptorRAW, err := os.ReadFile("./" + descriptorName)
	if err != nil {
		return err
	}

	descriptorMap := map[string]interface{}{}
	viper.SetConfigName(descriptorName)
	currentDir, err := currentdir()
	if err != nil {
		fmt.Println(err)
		return err
	}
	viper.AddConfigPath(currentDir)

	err = yaml.Unmarshal(descriptorRAW, &descriptorMap)
	if err != nil {
		return err
	}

	deleteKey("credentials", descriptorMap)
	deleteKey("github_token", descriptorMap)

	d, err := yaml.Marshal(&descriptorMap)
	if err != nil {
		fmt.Println("error: %v", err)
		return err
	}

	// write to file
	f, err := os.Create(currentDir + descriptorName)
	if err != nil {
		fmt.Println(err)
		return nil
	}

	err = ioutil.WriteFile(descriptorName, d, 0755)
	if err != nil {
		fmt.Println("error: %v", err)
		return err
	}

	f.Close()

	return nil

}

func deleteKey(key string, descriptorMap map[string]interface{}) {
	value := descriptorMap[key]
	if value != nil {
		delete(descriptorMap, key)
	}
}

<<<<<<< HEAD
// getNode returns the first control plane
func getNode(ctx *actions.ActionContext) (nodes.Node, error) {
	allNodes, err := ctx.Nodes()
	if err != nil {
		return nil, err
	}

	controlPlanes, err := nodeutils.ControlPlaneNodes(allNodes)
	if err != nil {
		return nil, err
	}
	return controlPlanes[0], nil
=======
func integrateClusterAutoscaler(node nodes.Node, kubeconfigPath string, clusterID string, provider string) exec.Cmd {
	cmd := node.Command("helm", "install", "cluster-autoscaler", "autoscaler/cluster-autoscaler",
		"--kubeconfig", kubeconfigPath,
		"--namespace", "kube-system",
		"--set", "autoDiscovery.clusterName="+clusterID,
		"--set", "autoDiscovery.labels[0].namespace=cluster-"+clusterID,
		"--set", "cloudProvider="+provider,
		"--set", "clusterAPIMode=incluster-incluster")

	return cmd
>>>>>>> 112fbf87
}<|MERGE_RESOLUTION|>--- conflicted
+++ resolved
@@ -32,11 +32,8 @@
 	"sigs.k8s.io/kind/pkg/cluster/internal/create/actions"
 	"sigs.k8s.io/kind/pkg/cluster/internal/create/actions/cluster"
 	"sigs.k8s.io/kind/pkg/cluster/nodes"
-<<<<<<< HEAD
 	"sigs.k8s.io/kind/pkg/cluster/nodeutils"
-=======
 	"sigs.k8s.io/kind/pkg/exec"
->>>>>>> 112fbf87
 
 	vault "github.com/sosedoff/ansible-vault-go"
 )
@@ -207,20 +204,6 @@
 	}
 }
 
-<<<<<<< HEAD
-// getNode returns the first control plane
-func getNode(ctx *actions.ActionContext) (nodes.Node, error) {
-	allNodes, err := ctx.Nodes()
-	if err != nil {
-		return nil, err
-	}
-
-	controlPlanes, err := nodeutils.ControlPlaneNodes(allNodes)
-	if err != nil {
-		return nil, err
-	}
-	return controlPlanes[0], nil
-=======
 func integrateClusterAutoscaler(node nodes.Node, kubeconfigPath string, clusterID string, provider string) exec.Cmd {
 	cmd := node.Command("helm", "install", "cluster-autoscaler", "autoscaler/cluster-autoscaler",
 		"--kubeconfig", kubeconfigPath,
@@ -231,5 +214,18 @@
 		"--set", "clusterAPIMode=incluster-incluster")
 
 	return cmd
->>>>>>> 112fbf87
+}
+
+// getNode returns the first control plane
+func getNode(ctx *actions.ActionContext) (nodes.Node, error) {
+	allNodes, err := ctx.Nodes()
+	if err != nil {
+		return nil, err
+	}
+
+	controlPlanes, err := nodeutils.ControlPlaneNodes(allNodes)
+	if err != nil {
+		return nil, err
+	}
+	return controlPlanes[0], nil
 }