/*
Copyright 2019 The Kubernetes Authors.

Licensed under the Apache License, Version 2.0 (the "License");
you may not use this file except in compliance with the License.
You may obtain a copy of the License at

    http://www.apache.org/licenses/LICENSE-2.0

Unless required by applicable law or agreed to in writing, software
distributed under the License is distributed on an "AS IS" BASIS,
WITHOUT WARRANTIES OR CONDITIONS OF ANY KIND, either express or implied.
See the License for the specific language governing permissions and
limitations under the License.
*/

// Package createworker implements the create worker action
package createworker

import (
	"bytes"
	"os"
	"strings"

	// "gopkg.in/yaml.v3"
	"sigs.k8s.io/kind/pkg/cluster/internal/create/actions"
	"sigs.k8s.io/kind/pkg/cluster/internal/create/actions/cluster"
	"sigs.k8s.io/kind/pkg/errors"
)

type action struct {
	vaultPassword  string
	descriptorName string
	moveManagement bool
	avoidCreation  bool
}

// SecretsFile represents the YAML structure in the secrets.yml file
type SecretsFile struct {
	Secrets Secrets `yaml:"secrets"`
}

// type Secrets struct {
// 		AWS struct {
// 			Credentials cluster.Credentials `yaml:"credentials"`
// 		} `yaml:"aws"`
// 		GCP struct {
// 			Credentials cluster.Credentials `yaml:"credentials"`
// 		} `yaml:"gcp"`
// 		GithubToken      string `yaml:"github_token"`
// 		ExternalRegistry struct {
// 			User string `yaml:"user"`
// 			Pass string `yaml:"pass"`
// 		} `yaml:"external_registry"`
// }

type Secrets struct {
	AWS              AWS              `yaml:"aws"`
	GCP              GCP              `yaml:"gcp"`
	GithubToken      string           `yaml:"github_token"`
	ExternalRegistry ExternalRegistry `yaml:"external_registry"`
}

type AWS struct {
	Credentials cluster.Credentials `yaml:"credentials"`
}

type GCP struct {
	Credentials cluster.Credentials `yaml:"credentials"`
}

type ExternalRegistry struct {
	User string `yaml:"user"`
	Pass string `yaml:"pass"`
}

const allowAllEgressNetPol = `
apiVersion: networking.k8s.io/v1
kind: NetworkPolicy
metadata:
  name: allow-all-egress
spec:
  egress:
  - {}
  podSelector: {}
  policyTypes:
  - Egress`

const kubeconfigPath = "/kind/worker-cluster.kubeconfig"
const workKubeconfigPath = ".kube/config"
const secretsFile = "secrets.yml"

// NewAction returns a new action for installing default CAPI
func NewAction(vaultPassword string, descriptorName string, moveManagement bool, avoidCreation bool) actions.Action {
	return &action{
		vaultPassword:  vaultPassword,
		descriptorName: descriptorName,
		moveManagement: moveManagement,
		avoidCreation:  avoidCreation,
	}
}

// Execute runs the action
func (a *action) Execute(ctx *actions.ActionContext) error {

	// Get the target node
	node, err := getNode(ctx)
	if err != nil {
		return err
	}

	// Parse the cluster descriptor
	descriptorFile, err := cluster.GetClusterDescriptor(a.descriptorName)
	if err != nil {
		return errors.Wrap(err, "failed to parse cluster descriptor")
	}

	// Get the secrets
	credentialsMap, externalRegistryMap, githubToken, err := getSecrets(*descriptorFile, a.vaultPassword)
	//credentials, externalRegistry, githubToken, err := getCredentials(*descriptorFile, a.vaultPassword)
	if err != nil {
		return err
	}
	// var credentialsMap map[string]string
	// credentialsBytes, err := yaml.Marshal(credentials)
	// yaml.Unmarshal(credentialsBytes, &credentialsMap)
	// var externalRegistryMap map[string]string
	// externalRegistryBytes, err := yaml.Marshal(externalRegistry)
	// yaml.Unmarshal(externalRegistryBytes, &externalRegistryMap)

	providerParams := ProviderParams{
		region:      descriptorFile.Region,
		managed:     descriptorFile.ControlPlane.Managed,
		credentials: credentialsMap,
		githubToken: githubToken,
	}

	providerBuilder := getBuilder(descriptorFile.InfraProvider)
	infra := newInfra(providerBuilder)
	provider := infra.buildProvider(providerParams)

	if descriptorFile.InfraProvider == "aws" {
		ctx.Status.Start("[CAPA] Ensuring IAM security 👮")
		defer ctx.Status.End(false)

		createCloudFormationStack(node, provider.capxEnvVars)

		ctx.Status.End(true) // End Ensuring CAPx requirements
	}

	ctx.Status.Start("Installing CAPx 🎖️")
	defer ctx.Status.End(false)

	err = provider.installCAPXLocal(node)
	if err != nil {
		return err
	}

	ctx.Status.End(true) // End Installing CAPx

	ctx.Status.Start("Generating workload cluster manifests 📝")
	defer ctx.Status.End(false)

	capiClustersNamespace := "cluster-" + descriptorFile.ClusterID

	templateParams := cluster.TemplateParams{
		Descriptor:       *descriptorFile,
		Credentials:      credentialsMap,
		ExternalRegistry: externalRegistryMap,
	}

	// Generate the cluster manifest
	descriptorData, err := cluster.GetClusterManifest(provider.capxTemplate, templateParams)
	if err != nil {
		return errors.Wrap(err, "failed to generate cluster manifests")
	}

	// Create the cluster manifests file in the container
	descriptorPath := "/kind/manifests/cluster_" + descriptorFile.ClusterID + ".yaml"
	raw := bytes.Buffer{}
	cmd := node.Command("sh", "-c", "echo \""+descriptorData+"\" > "+descriptorPath)
	if err := cmd.SetStdout(&raw).Run(); err != nil {
		return errors.Wrap(err, "failed to write the cluster manifests")
	}

	ctx.Status.End(true) // End Generating worker cluster manifests

	//_, err = os.Stat(secretsFile)

<<<<<<< HEAD
	ctx.Status.Start("Generating secrets file 📝🗝️")
	defer ctx.Status.End(false)
=======
		basepath, _ := currentdir()
		err = createDirectory(basepath)
		if err != nil {
			return err
		}
		filename := basepath + "/" + secretsFile
		err = writeFile(filename, filelines)
		if err != nil {
			return errors.Wrap(err, "failed to write the secrets file")
		}
		err = encryptFile(filename, a.vaultPassword)
		if err != nil {
			return errors.Wrap(err, "failed to cipher the secrets file")
		}
>>>>>>> ed66d585

	ensureSecretsFile(*descriptorFile, a.vaultPassword)

	rewriteDescriptorFile(a.descriptorName)

	// filelines := []string{
	// 	"secrets:\n",
	// 	"  github_token: " + githubToken + "\n",
	// 	"  " + descriptorFile.InfraProvider + ":\n",
	// 	"    credentials:\n",
	// }

	// for k, v := range credentials {
	// 	if v != "" {
	// 		v = strings.Replace(v, "\n", `\n`, -1)
	// 		field := stringy.New(k)
	// 		filelines = append(filelines, "      "+field.SnakeCase().ToLower()+": \""+v+"\"\n")
	// 	}
	// }

	// filelines = append(filelines, "  external_registry:\n")
	// filelines = append(filelines, "    user: "+externalRegistry["User"]+"\n")
	// filelines = append(filelines, "    pass: "+externalRegistry["Pass"]+"\n")

	// basepath, err := currentdir()
	// err = createDirectory(basepath)
	// if err != nil {
	// 	return err
	// }
	// filename := basepath + "/" + secretsFile
	// err = writeFile(filename, filelines)
	// if err != nil {
	// 	return errors.Wrap(err, "failed to write the secrets file")
	// }
	// err = encryptFile(filename, a.vaultPassword)
	// if err != nil {
	// 	return errors.Wrap(err, "failed to cipher the secrets file")
	// }

	defer ctx.Status.End(true) // End Generating secrets file

	// Create namespace for CAPI clusters (it must exists)
	raw = bytes.Buffer{}
	cmd = node.Command("kubectl", "create", "ns", capiClustersNamespace)
	if err := cmd.SetStdout(&raw).Run(); err != nil {
		return errors.Wrap(err, "failed to create cluster's Namespace")
	}

	var machineHealthCheck = `
apiVersion: cluster.x-k8s.io/v1beta1
kind: MachineHealthCheck
metadata:
  name: ` + descriptorFile.ClusterID + `-node-unhealthy
spec:
  clusterName: ` + descriptorFile.ClusterID + `
  nodeStartupTimeout: 300s
  selector:
    matchLabels:
      cluster.x-k8s.io/cluster-name: ` + descriptorFile.ClusterID + `
  unhealthyConditions:
    - type: Ready
      status: Unknown
      timeout: 60s
    - type: Ready
      status: 'False'
      timeout: 60s`

	// Create the MachineHealthCheck manifest file in the container
	machineHealthCheckPath := "/kind/manifests/machinehealthcheck.yaml"
	raw = bytes.Buffer{}
	cmd = node.Command("sh", "-c", "echo \""+machineHealthCheck+"\" > "+machineHealthCheckPath)
	if err := cmd.SetStdout(&raw).Run(); err != nil {
		return errors.Wrap(err, "failed to write the MachineHealthCheck manifest")
	}

	// Create the allow-all-egress network policy file in the container
	allowAllEgressNetPolPath := "/kind/allow-all-egress_netpol.yaml"
	raw = bytes.Buffer{}
	cmd = node.Command("sh", "-c", "echo \""+allowAllEgressNetPol+"\" > "+allowAllEgressNetPolPath)
	if err := cmd.SetStdout(&raw).Run(); err != nil {
		return errors.Wrap(err, "failed to write the allow-all-egress network policy")
	}

	if !a.avoidCreation {

		ctx.Status.Start("Creating the workload cluster 💥")
		defer ctx.Status.End(false)

		// Apply cluster manifests
		raw = bytes.Buffer{}
		cmd = node.Command("kubectl", "create", "-n", capiClustersNamespace, "-f", descriptorPath)
		if err := cmd.SetStdout(&raw).Run(); err != nil {
			return errors.Wrap(err, "failed to apply manifests")
		}

		// Wait for the worker cluster creation
		raw = bytes.Buffer{}
		cmd = node.Command("kubectl", "-n", capiClustersNamespace, "wait", "--for=condition=ready", "--timeout", "25m", "cluster", descriptorFile.ClusterID)
		if err := cmd.SetStdout(&raw).Run(); err != nil {
			return errors.Wrap(err, "failed to create the worker Cluster")
		}

		// Get the workload cluster kubeconfig
		raw = bytes.Buffer{}
		cmd = node.Command("sh", "-c", "clusterctl -n "+capiClustersNamespace+" get kubeconfig "+descriptorFile.ClusterID+" | tee "+kubeconfigPath)
		if err := cmd.SetStdout(&raw).Run(); err != nil {
			return errors.Wrap(err, "failed to get workload cluster kubeconfig")
		}
		kubeconfig := raw.String()

		ctx.Status.End(true) // End Creating the workload cluster

		ctx.Status.Start("Saving the workload cluster kubeconfig 📝")
		defer ctx.Status.End(false)

		workKubeconfigBasePath := strings.Split(workKubeconfigPath, "/")[0]
		_, err = os.Stat(workKubeconfigBasePath)
		if err != nil {
			err := os.Mkdir(workKubeconfigBasePath, os.ModePerm)
			if err != nil {
				return err
			}
		}
		err = os.WriteFile(workKubeconfigPath, []byte(kubeconfig), 0600)
		if err != nil {
			return errors.Wrap(err, "failed to save the workload cluster kubeconfig")
		}

		ctx.Status.End(true) // End Saving the workload cluster kubeconfig

		// Install unmanaged cluster addons
		if !descriptorFile.ControlPlane.Managed {
			ctx.Status.Start("Installing CNI in workload cluster 🔌")
			defer ctx.Status.End(false)

			err = installCNI(node, kubeconfigPath)
			if err != nil {
				return errors.Wrap(err, "failed to install CNI in workload cluster")
			}
			ctx.Status.End(true) // End Installing CNI in workload cluster

			ctx.Status.Start("Installing StorageClass in workload cluster 💾")
			defer ctx.Status.End(false)

			err = infra.installCSI(node, kubeconfigPath)
			if err != nil {
				return errors.Wrap(err, "failed to install StorageClass in workload cluster")
			}
			ctx.Status.End(true) // End Installing StorageClass in workload cluster
		}

		ctx.Status.Start("Preparing nodes in workload cluster 📦")
		defer ctx.Status.End(false)

		// Wait for the worker cluster creation
		raw = bytes.Buffer{}
		cmd = node.Command("kubectl", "-n", capiClustersNamespace, "wait", "--for=condition=ready", "--timeout", "15m", "--all", "md")
		if err := cmd.SetStdout(&raw).Run(); err != nil {
			return errors.Wrap(err, "failed to create the worker Cluster")
		}

		if !descriptorFile.ControlPlane.Managed {
			// Wait for the control plane creation
			raw = bytes.Buffer{}
			cmd = node.Command("sh", "-c", "kubectl -n "+capiClustersNamespace+" wait --for=jsonpath=\"{.status.unavailableReplicas}\"=0 --timeout 10m --all kubeadmcontrolplanes")
			if err := cmd.SetStdout(&raw).Run(); err != nil {
				return errors.Wrap(err, "failed to create the worker Cluster")
			}
		}

		ctx.Status.End(true) // End Preparing nodes in workload cluster

		ctx.Status.Start("Enabling workload cluster's self-healing 🏥")
		defer ctx.Status.End(false)

		// Enable the cluster's self-healing
		raw = bytes.Buffer{}
		cmd = node.Command("kubectl", "-n", capiClustersNamespace, "apply", "-f", machineHealthCheckPath)
		if err := cmd.SetStdout(&raw).Run(); err != nil {
			return errors.Wrap(err, "failed to apply the MachineHealthCheck manifest")
		}

		ctx.Status.End(true) // End Enabling workload cluster's self-healing

		ctx.Status.Start("Installing CAPx in workload cluster 🎖️")
		defer ctx.Status.End(false)

		err = provider.installCAPXWorker(node, kubeconfigPath, allowAllEgressNetPolPath)
		if err != nil {
			return err
		}

		// Scale CAPI to 2 replicas
		raw = bytes.Buffer{}
		cmd = node.Command("kubectl", "--kubeconfig", kubeconfigPath, "-n", "capi-system", "scale", "--replicas", "2", "deploy", "capi-controller-manager")
		if err := cmd.SetStdout(&raw).Run(); err != nil {
			return errors.Wrap(err, "failed to scale the CAPI Deployment")
		}

		// Allow egress in CAPI's Namespaces
		raw = bytes.Buffer{}
		cmd = node.Command("kubectl", "--kubeconfig", kubeconfigPath, "-n", "capi-system", "apply", "-f", allowAllEgressNetPolPath)
		if err := cmd.SetStdout(&raw).Run(); err != nil {
			return errors.Wrap(err, "failed to apply CAPI's NetworkPolicy")
		}
		raw = bytes.Buffer{}
		cmd = node.Command("kubectl", "--kubeconfig", kubeconfigPath, "-n", "capi-kubeadm-bootstrap-system", "apply", "-f", allowAllEgressNetPolPath)
		if err := cmd.SetStdout(&raw).Run(); err != nil {
			return errors.Wrap(err, "failed to apply CAPI's NetworkPolicy")
		}
		raw = bytes.Buffer{}
		cmd = node.Command("kubectl", "--kubeconfig", kubeconfigPath, "-n", "capi-kubeadm-control-plane-system", "apply", "-f", allowAllEgressNetPolPath)
		if err := cmd.SetStdout(&raw).Run(); err != nil {
			return errors.Wrap(err, "failed to apply CAPI's NetworkPolicy")
		}

		// Allow egress in cert-manager Namespace
		raw = bytes.Buffer{}
		cmd = node.Command("kubectl", "--kubeconfig", kubeconfigPath, "-n", "cert-manager", "apply", "-f", allowAllEgressNetPolPath)
		if err := cmd.SetStdout(&raw).Run(); err != nil {
			return errors.Wrap(err, "failed to apply cert-manager's NetworkPolicy")
		}

		ctx.Status.End(true) // End Installing CAPx in workload cluster

		if descriptorFile.DeployAutoscaler {
			ctx.Status.Start("Adding Cluster-Autoescaler 🗚")
			defer ctx.Status.End(false)

			raw = bytes.Buffer{}
			cmd = integrateClusterAutoscaler(node, kubeconfigPath, descriptorFile.ClusterID, "clusterapi")
			if err := cmd.SetStdout(&raw).Run(); err != nil {
				return errors.Wrap(err, "failed to install chart cluster-autoscaler")
			}

			ctx.Status.End(true)
		}

		if !a.moveManagement {
			ctx.Status.Start("Moving the management role 🗝️")
			defer ctx.Status.End(false)

			// Create namespace for CAPI clusters (it must exists) in worker cluster
			raw = bytes.Buffer{}
			cmd = node.Command("kubectl", "--kubeconfig", kubeconfigPath, "create", "ns", capiClustersNamespace)
			if err := cmd.SetStdout(&raw).Run(); err != nil {
				return errors.Wrap(err, "failed to create manifests Namespace")
			}

			// Pivot management role to worker cluster
			raw = bytes.Buffer{}
			cmd = node.Command("sh", "-c", "clusterctl move -n "+capiClustersNamespace+" --to-kubeconfig "+kubeconfigPath)

			if err := cmd.SetStdout(&raw).Run(); err != nil {
				return errors.Wrap(err, "failed to pivot management role to worker cluster")
			}

			ctx.Status.End(true)
		}

		ctx.Status.Start("Generating the KEOS descriptor 📝")
		defer ctx.Status.End(false)

		err = createKEOSDescriptor(*descriptorFile, provider.stClassName)
		if err != nil {
			return err
		}
		ctx.Status.End(true) // End Generating KEOS descriptor

	}

	return nil
}<|MERGE_RESOLUTION|>--- conflicted
+++ resolved
@@ -121,12 +121,6 @@
 	if err != nil {
 		return err
 	}
-	// var credentialsMap map[string]string
-	// credentialsBytes, err := yaml.Marshal(credentials)
-	// yaml.Unmarshal(credentialsBytes, &credentialsMap)
-	// var externalRegistryMap map[string]string
-	// externalRegistryBytes, err := yaml.Marshal(externalRegistry)
-	// yaml.Unmarshal(externalRegistryBytes, &externalRegistryMap)
 
 	providerParams := ProviderParams{
 		region:      descriptorFile.Region,
@@ -185,65 +179,12 @@
 
 	ctx.Status.End(true) // End Generating worker cluster manifests
 
-	//_, err = os.Stat(secretsFile)
-
-<<<<<<< HEAD
 	ctx.Status.Start("Generating secrets file 📝🗝️")
 	defer ctx.Status.End(false)
-=======
-		basepath, _ := currentdir()
-		err = createDirectory(basepath)
-		if err != nil {
-			return err
-		}
-		filename := basepath + "/" + secretsFile
-		err = writeFile(filename, filelines)
-		if err != nil {
-			return errors.Wrap(err, "failed to write the secrets file")
-		}
-		err = encryptFile(filename, a.vaultPassword)
-		if err != nil {
-			return errors.Wrap(err, "failed to cipher the secrets file")
-		}
->>>>>>> ed66d585
 
 	ensureSecretsFile(*descriptorFile, a.vaultPassword)
 
 	rewriteDescriptorFile(a.descriptorName)
-
-	// filelines := []string{
-	// 	"secrets:\n",
-	// 	"  github_token: " + githubToken + "\n",
-	// 	"  " + descriptorFile.InfraProvider + ":\n",
-	// 	"    credentials:\n",
-	// }
-
-	// for k, v := range credentials {
-	// 	if v != "" {
-	// 		v = strings.Replace(v, "\n", `\n`, -1)
-	// 		field := stringy.New(k)
-	// 		filelines = append(filelines, "      "+field.SnakeCase().ToLower()+": \""+v+"\"\n")
-	// 	}
-	// }
-
-	// filelines = append(filelines, "  external_registry:\n")
-	// filelines = append(filelines, "    user: "+externalRegistry["User"]+"\n")
-	// filelines = append(filelines, "    pass: "+externalRegistry["Pass"]+"\n")
-
-	// basepath, err := currentdir()
-	// err = createDirectory(basepath)
-	// if err != nil {
-	// 	return err
-	// }
-	// filename := basepath + "/" + secretsFile
-	// err = writeFile(filename, filelines)
-	// if err != nil {
-	// 	return errors.Wrap(err, "failed to write the secrets file")
-	// }
-	// err = encryptFile(filename, a.vaultPassword)
-	// if err != nil {
-	// 	return errors.Wrap(err, "failed to cipher the secrets file")
-	// }
 
 	defer ctx.Status.End(true) // End Generating secrets file
 
