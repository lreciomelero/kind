--- conflicted
+++ resolved
@@ -22,11 +22,8 @@
 	"context"
 	"embed"
 	_ "embed"
-<<<<<<< HEAD
-=======
 	"encoding/json"
 	"io"
->>>>>>> bf181638
 	"os"
 	"regexp"
 	"strings"
@@ -93,13 +90,12 @@
 //go:embed files/gcp/rbac-loadbalancing.yaml
 var rbacInternalLoadBalancing string
 
-<<<<<<< HEAD
 //go:embed files/aws/aws-node_rbac.yaml
 var rbacAWSNode string
-=======
+
 //go:embed files/gcp/coredns_*.yaml
 var gcpCoreDNSDeploy embed.FS
->>>>>>> bf181638
+
 
 // NewAction returns a new action for installing default CAPI
 func NewAction(vaultPassword string, descriptorPath string, moveManagement bool, avoidCreation bool, keosCluster commons.KeosCluster, clusterCredentials commons.ClusterCredentials, clusterConfig *commons.ClusterConfig) actions.Action {
@@ -490,7 +486,6 @@
 
 		// Install unmanaged cluster addons
 		if !a.keosCluster.Spec.ControlPlane.Managed {
-<<<<<<< HEAD
 
 			ctx.Status.Start("Installing cloud-provider in workload cluster ☁️")
 			defer ctx.Status.End(false)
@@ -499,476 +494,16 @@
 			if err != nil {
 				return errors.Wrap(err, "failed to install external cloud-provider in workload cluster")
 			}
+
 			ctx.Status.End(true) // End Installing cloud-provider in workload cluster
-=======
-			if a.keosCluster.Spec.InfraProvider != "gcp" {
-				ctx.Status.Start("Installing cloud-provider in workload cluster ☁️")
-				defer ctx.Status.End(false)
-
-				err = infra.installCloudProvider(n, kubeconfigPath, privateParams)
-				if err != nil {
-					return errors.Wrap(err, "failed to install external cloud-provider in workload cluster")
-				}
-				ctx.Status.End(true) // End Installing cloud-provider in workload cluster
-			} else if !gcpGKEEnabled {
-				// XXX Ref kubernetes/kubernetes#86793 Starting from v1.18, gcp cloud-controller-manager requires RBAC to patch,update service/status (in-tree)
-				ctx.Status.Start("Creating Kubernetes RBAC for internal loadbalancing 🔐")
-				defer ctx.Status.End(false)
-
-				requiredInternalNginx, err := infra.internalNginx(providerParams, a.keosCluster.Spec.Networks)
-				if err != nil {
-					return err
-				}
-				if requiredInternalNginx {
-					rbacInternalLoadBalancingPath := "/kind/internalloadbalancing_rbac.yaml"
-					// Deploy Kubernetes RBAC internal loadbalancing
-					c = "echo \"" + rbacInternalLoadBalancing + "\" > " + rbacInternalLoadBalancingPath
-					_, err = commons.ExecuteCommand(n, c, 3, 5)
-					if err != nil {
-						return errors.Wrap(err, "failed to write the kubernetes RBAC internal loadbalancing")
-					}
-					c = "kubectl --kubeconfig " + kubeconfigPath + " apply -f " + rbacInternalLoadBalancingPath
-					_, err = commons.ExecuteCommand(n, c, 3, 5)
-					if err != nil {
-						return errors.Wrap(err, "failed to the kubernetes RBAC internal loadbalancing")
-					}
-				}
-				ctx.Status.End(true)
-			}
->>>>>>> bf181638
 
 			ctx.Status.Start("Installing Calico in workload cluster 🔌")
 			defer ctx.Status.End(false)
 
-<<<<<<< HEAD
-			err = installCalico(n, kubeconfigPath, privateParams, false)
-=======
-			err = installCalico(n, kubeconfigPath, privateParams, allowCommonEgressNetPolPath, false)
->>>>>>> bf181638
+			err = installCalico(n, kubeconfigPath, privateParams, true, false)
+
 			if err != nil {
 				return errors.Wrap(err, "failed to install Calico in workload cluster")
-			}
-			ctx.Status.End(true) // End Installing Calico in workload cluster
-<<<<<<< HEAD
-=======
-
-			ctx.Status.Start("Installing CSI in workload cluster 💾")
-			defer ctx.Status.End(false)
-
-			err = infra.installCSI(n, kubeconfigPath, privateParams)
-			if err != nil {
-				return errors.Wrap(err, "failed to install CSI in workload cluster")
-			}
-
-			ctx.Status.End(true)
->>>>>>> bf181638
-		}
-
-		ctx.Status.Start("Preparing nodes in workload cluster 📦")
-		defer ctx.Status.End(false)
-
-		if awsEKSEnabled {
-			c = "kubectl -n capa-system rollout restart deployment capa-controller-manager"
-			_, err = commons.ExecuteCommand(n, c, 5, 3)
-			if err != nil {
-				return errors.Wrap(err, "failed to reload capa-controller-manager")
-			}
-			c = "kubectl -n capa-system rollout status deployment capa-controller-manager"
-			_, err = commons.ExecuteCommand(n, c, 5, 3)
-			if err != nil {
-				return errors.Wrap(err, "failed to wait for capa-controller-manager")
-			}
-			// Patch aws-node clusterrole with the required permissions
-			// https://github.com/aws/amazon-vpc-cni-k8s?tab=readme-ov-file#annotate_pod_ip-v193
-			rbacAWSNodePath := "/kind/aws-node_rbac.yaml"
-
-			// Deploy Kubernetes additional RBAC aws node
-			c = "echo \"" + rbacAWSNode + "\" > " + rbacAWSNodePath
-			_, err = commons.ExecuteCommand(n, c, 5, 3)
-			if err != nil {
-				return errors.Wrap(err, "failed to write the kubernetes additional RBAC aws node")
-			}
-			c = "kubectl --kubeconfig " + kubeconfigPath + " apply -f " + rbacAWSNodePath
-			_, err = commons.ExecuteCommand(n, c, 5, 3)
-			if err != nil {
-				return errors.Wrap(err, "failed to apply the kubernetes additional RBAC aws node")
-			}
-		}
-
-		if isMachinePool {
-			// Wait for all the machine pools to be ready
-			c = "kubectl -n " + capiClustersNamespace + " wait --for=condition=Ready --timeout=15m --all mp"
-			_, err = commons.ExecuteCommand(n, c, 5, 3)
-			if err != nil {
-				return errors.Wrap(err, "failed to create the worker Cluster")
-			}
-			// Wait for container metrics to be available
-			c = "kubectl --kubeconfig " + kubeconfigPath + " -n kube-system rollout status deployment -l k8s-app=metrics-server --timeout=90s"
-			_, err = commons.ExecuteCommand(n, c, 5, 3)
-			if err != nil {
-				return errors.Wrap(err, "failed to wait for container metrics to be available")
-			}
-		} else {
-			// Wait for all the machine deployments to be ready
-			c = "kubectl -n " + capiClustersNamespace + " wait --for=condition=Ready --timeout=15m --all md"
-
-			_, err = commons.ExecuteCommand(n, c, 5, 3)
-			if err != nil {
-				return errors.Wrap(err, "failed to create the worker Cluster")
-			}
-		}
-
-		if !a.keosCluster.Spec.ControlPlane.Managed && *a.keosCluster.Spec.ControlPlane.HighlyAvailable {
-			// Wait for all control planes to be ready
-			c = "kubectl -n " + capiClustersNamespace +
-				" wait --for=jsonpath=\"{.status.readyReplicas}\"=3" +
-				" --timeout 10m kubeadmcontrolplanes " + a.keosCluster.Metadata.Name + "-control-plane"
-			_, err = commons.ExecuteCommand(n, c, 5, 3)
-			if err != nil {
-				return errors.Wrap(err, "failed to create the worker Cluster")
-			}
-		}
-		ctx.Status.End(true) // End Preparing nodes in workload cluster
-
-<<<<<<< HEAD
-		ctx.Status.Start("Installing CAPx in workload cluster 🎖️")
-		defer ctx.Status.End(false)
-		err = provider.deployCertManager(n, keosRegistry.url, kubeconfigPath, privateParams, chartsList)
-		if err != nil {
-			return err
-		}
-
-		err = provider.installCAPXWorker(n, a.keosCluster, kubeconfigPath)
-		if err != nil {
-			return err
-		}
-
-		err = provider.configCAPIWorker(n, a.keosCluster, kubeconfigPath)
-		if err != nil {
-			return err
-		}
-		ctx.Status.End(true) // End Installing CAPx in workload cluster
-
-		ctx.Status.Start("Configuring Flux in workload cluster 🧭")
-		defer ctx.Status.End(false)
-
-		err = configureFlux(n, kubeconfigPath, privateParams, helmRegistry, a.keosCluster.Spec, chartsList)
-		if err != nil {
-			return errors.Wrap(err, "failed to install Flux in workload cluster")
-		}
-		ctx.Status.End(true) // End Installing Flux in workload cluster
-
-		ctx.Status.Start("Reconciling the existing Helm charts in workload cluster 🧲")
-		defer ctx.Status.End(false)
-		
-		err = reconcileCharts(n, kubeconfigPath, privateParams, a.keosCluster.Spec, chartsList, awsEKSEnabled)
-		if err != nil {
-			return errors.Wrap(err, "failed to reconcile with Flux the existing Helm charts in workload cluster")
-		}
-		ctx.Status.End(true) // End Installing Flux in workload cluster
-
-		if !a.keosCluster.Spec.ControlPlane.Managed {
-
-			ctx.Status.Start("Installing CSI in workload cluster 💾")
-			defer ctx.Status.End(false)
-
-			err = infra.installCSI(n, kubeconfigPath, privateParams, chartsList)
-=======
-		if gcpGKEEnabled {
-			ctx.Status.Start("Enabling CoreDNS as DNS server 📡")
-			defer ctx.Status.End(false)
-
-			gcpCoreDNSDeploymentPath := "files/gcp/coredns_deployment.yaml"
-			gcpCoreDNSRBACPath := "files/gcp/coredns_rbac.yaml"
-			combinedCoreDNSPath := "/kind/coredns-deployment.yaml"
-
-			gcpCoreDNSRBAC, err := gcpCoreDNSDeploy.Open(gcpCoreDNSRBACPath)
-			if err != nil {
-				return errors.Wrap(err, "error opening the CoreDNS RBAC file")
-			}
-			defer gcpCoreDNSRBAC.Close()
-			gcpCoreDNSDeployment, err := gcpCoreDNSDeploy.Open(gcpCoreDNSDeploymentPath)
-			if err != nil {
-				return errors.Wrap(err, "error opening the CoreDNS deployment file")
-			}
-			defer gcpCoreDNSDeployment.Close()
-
-			// Create a buffer to hold the combined contents
-			var combinedCoreDNSContents bytes.Buffer
-
-			// Combine the contents of gcpCoreDNSRBAC and gcpCoreDNSDeployment with a newline in between
-			combinedReader := io.MultiReader(gcpCoreDNSRBAC, strings.NewReader("\n"), gcpCoreDNSDeployment)
-
-			// Read all combined contents into the buffer
-			if _, err := combinedCoreDNSContents.ReadFrom(combinedReader); err != nil {
-				return errors.Wrap(err, "error reading the combined CoreDNS files")
-			}
-			combinedCoreDNS := combinedCoreDNSContents.String()
-
-			coreDNSTemplate := "/kind/coredns-configmap.yaml"
-			coreDNSConfigmap, err := getManifest(a.keosCluster.Spec.InfraProvider, "coredns_configmap.tmpl", a.keosCluster.Spec)
-			if err != nil {
-				return errors.Wrap(err, "failed to get CoreDNS file")
-			}
-			c = "echo '" + coreDNSConfigmap + "' > " + coreDNSTemplate
-			_, err = commons.ExecuteCommand(n, c, 3, 5)
-			if err != nil {
-				return errors.Wrap(err, "failed to create CoreDNS configmap file")
-			}
-			c = "kubectl --kubeconfig " + kubeconfigPath + " apply -f " + coreDNSTemplate
-			_, err = commons.ExecuteCommand(n, c, 3, 5)
-			if err != nil {
-				return errors.Wrap(err, "failed to apply CoreDNS configmap")
-			}
-			c := "echo '" + combinedCoreDNS + "' > " + combinedCoreDNSPath
-			_, err = commons.ExecuteCommand(n, c, 3, 5)
-			if err != nil {
-				return errors.Wrap(err, "failed to create CoreDNS deployment and RBAC file")
-			}
-			c = "kubectl --kubeconfig " + kubeconfigPath + " apply -f " + combinedCoreDNSPath
-			_, err = commons.ExecuteCommand(n, c, 3, 5)
-			if err != nil {
-				return errors.Wrap(err, "failed to apply CoreDNS deployment and RBAC")
-			}
-			c = "kubectl --kubeconfig " + kubeconfigPath + " -n kube-system rollout status deploy/coredns --timeout=3m"
-			_, err = commons.ExecuteCommand(n, c, 3, 5)
-			if err != nil {
-				return errors.Wrap(err, "failed to wait for the CoreDNS deployment to be ready")
-			}
-
-			c = "kubectl --kubeconfig " + kubeconfigPath + " scale deployment kube-dns-autoscaler -n kube-system --replicas=0"
-			_, err = commons.ExecuteCommand(n, c, 3, 5)
-			if err != nil {
-				return errors.Wrap(err, "failed to disable kube-dns-autoscaler deployment")
-			}
-			c = "kubectl --kubeconfig " + kubeconfigPath + " scale deployment kube-dns -n kube-system --replicas=0"
-			_, err = commons.ExecuteCommand(n, c, 3, 5)
-			if err != nil {
-				return errors.Wrap(err, "failed to disable kube-dns deployment")
-			}
-		}
-
-		if awsEKSEnabled {
-			c = "kubectl --kubeconfig " + kubeconfigPath + " get clusterrole aws-node -o jsonpath='{.rules}'"
-			awsnoderules, err := commons.ExecuteCommand(n, c, 3, 5)
-			if err != nil {
-				return errors.Wrap(err, "failed to get aws-node clusterrole rules")
-			}
-			var rules []json.RawMessage
-			err = json.Unmarshal([]byte(awsnoderules), &rules)
-			if err != nil {
-				return errors.Wrap(err, "failed to parse aws-node clusterrole rules")
-			}
-			rules = append(rules, json.RawMessage(`{"apiGroups": [""],"resources": ["pods"],"verbs": ["patch"]}`))
-			newawsnoderules, err := json.Marshal(rules)
->>>>>>> bf181638
-			if err != nil {
-				return errors.Wrap(err, "failed to install CSI in workload cluster")
-			}
-
-			ctx.Status.End(true)
-
-			if provider.capxProvider == "gcp" {
-				// XXX Ref kubernetes/kubernetes#86793 Starting from v1.18, gcp cloud-controller-manager requires RBAC to patch,update service/status (in-tree)
-				ctx.Status.Start("Creating Kubernetes RBAC for internal loadbalancing 🔐")
-				defer ctx.Status.End(false)
-
-				requiredInternalNginx, err := infra.internalNginx(providerParams, a.keosCluster.Spec.Networks)
-				if err != nil {
-					return err
-				}
-
-				if requiredInternalNginx {
-					rbacInternalLoadBalancingPath := "/kind/internalloadbalancing_rbac.yaml"
-
-					// Deploy Kubernetes RBAC internal loadbalancing
-					c = "echo \"" + rbacInternalLoadBalancing + "\" > " + rbacInternalLoadBalancingPath
-					_, err = commons.ExecuteCommand(n, c, 5, 3)
-					if err != nil {
-						return errors.Wrap(err, "failed to write the kubernetes RBAC internal loadbalancing")
-					}
-
-					c = "kubectl --kubeconfig " + kubeconfigPath + " apply -f " + rbacInternalLoadBalancingPath
-					_, err = commons.ExecuteCommand(n, c, 5, 3)
-					if err != nil {
-						return errors.Wrap(err, "failed to the kubernetes RBAC internal loadbalancing")
-					}
-				}
-				ctx.Status.End(true)
-			}
-		}
-
-        // Ensure CoreDNS replicas are assigned to different nodes
-        // once more than 2 control planes or workers are running
-        c = "kubectl --kubeconfig " + kubeconfigPath + " -n kube-system rollout restart deployment coredns"
-        _, err = commons.ExecuteCommand(n, c, 3, 5)
-        if err != nil {
-            return errors.Wrap(err, "failed to restart coredns deployment")
-        }
-
-		// Wait for CoreDNS deployment to be ready
-		c = "kubectl --kubeconfig " + kubeconfigPath + " -n kube-system rollout status deployment coredns"
-		_, err = commons.ExecuteCommand(n, c, 3, 5)
-		if err != nil {
-			return errors.Wrap(err, "failed to wait for coredns ready")
-		}
-
-		// Apply custom CoreDNS configuration
-		if len(a.keosCluster.Spec.Dns.Forwarders) > 0 && (!awsEKSEnabled || !gcpGKEEnabled) {
-			ctx.Status.Start("Customizing CoreDNS configuration 🪡")
-			defer ctx.Status.End(false)
-<<<<<<< HEAD
-			err = installLBController(n, kubeconfigPath, privateParams, providerParams, chartsList)
-=======
->>>>>>> bf181638
-
-			err = customCoreDNS(n, a.keosCluster)
-			if err != nil {
-				return errors.Wrap(err, "failed to customized CoreDNS configuration")
-			}
-
-			ctx.Status.End(true) // End Customizing CoreDNS configuration
-		}
-
-<<<<<<< HEAD
-		ctx.Status.End(true) // End Enabling workload cluster's self-healing
-
-		ctx.Status.Start("Configuring Network Policy Engine in workload cluster 🚧")
-=======
-		ctx.Status.Start("Installing CAPx in workload cluster 🎖️")
->>>>>>> bf181638
-		defer ctx.Status.End(false)
-		// Allow egress in tigera-operator namespace
-		c = "kubectl --kubeconfig " + kubeconfigPath + " -n tigera-operator apply -f " + allowCommonEgressNetPolPath
-		_, err = commons.ExecuteCommand(n, c, 5, 3)
-		if err != nil {
-			return errors.Wrap(err, "failed to apply tigera-operator egress NetworkPolicy")
-		}
-			// Allow egress in calico-system namespace
-		c = "kubectl --kubeconfig " + kubeconfigPath + " -n calico-system apply -f " + allowCommonEgressNetPolPath
-		_, err = commons.ExecuteCommand(n, c, 5, 3)
-		if err != nil {
-			return errors.Wrap(err, "failed to apply calico-system egress NetworkPolicy")
-		}
-
-		// Allow egress in CAPX's Namespace
-		c = "kubectl --kubeconfig " + kubeconfigPath + " -n " + provider.capxName + "-system apply -f " + allowCommonEgressNetPolPath
-		_, err = commons.ExecuteCommand(n, c, 5, 3)
-		if err != nil {
-			return errors.Wrap(err, "failed to apply CAPX's NetworkPolicy in workload cluster")
-		}
-
-<<<<<<< HEAD
-		capiDeployments := []struct {
-			name      string
-			namespace string
-		}{
-			{name: "capi-controller-manager", namespace: "capi-system"},
-			{name: "capi-kubeadm-control-plane-controller-manager", namespace: "capi-kubeadm-control-plane-system"},
-			{name: "capi-kubeadm-bootstrap-controller-manager", namespace: "capi-kubeadm-bootstrap-system"},
-		}
-		allowedNamePattern := regexp.MustCompile(`^capi-kubeadm-(control-plane|bootstrap)-controller-manager$`)
-
-		// Allow egress in CAPI's Namespaces
-		for _, deployment := range capiDeployments {
-			if !provider.capxManaged || (provider.capxManaged && !allowedNamePattern.MatchString(deployment.name)) {
-				c = "kubectl --kubeconfig " + kubeconfigPath + " -n " + deployment.namespace + " apply -f " + allowCommonEgressNetPolPath
-				_, err = commons.ExecuteCommand(n, c, 5, 3)
-=======
-		ctx.Status.End(true) // End Installing CAPx in workload cluster
-
-		ctx.Status.Start("Enabling workload cluster's self-healing 🏥")
-		defer ctx.Status.End(false)
-
-		err = enableSelfHealing(n, a.keosCluster, capiClustersNamespace, a.clusterConfig)
-		if err != nil {
-			return errors.Wrap(err, "failed to enable workload cluster's self-healing")
-		}
-
-		ctx.Status.End(true) // End Enabling workload cluster's self-healing
-
-		ctx.Status.Start("Installing StorageClass in workload cluster 💾")
-		defer ctx.Status.End(false)
-
-		err = infra.configureStorageClass(n, kubeconfigPath)
-		if err != nil {
-			return errors.Wrap(err, "failed to configure StorageClass in workload cluster")
-		}
-		ctx.Status.End(true) // End Installing StorageClass in workload cluster
-
-
-		ctx.Status.End(true) // End Installing CAPx in workload cluster
-
-		// Use Calico as network policy engine in managed systems
-		if provider.capxProvider != "azure" {
-			ctx.Status.Start("Configuring Network Policy Engine in workload cluster 🚧")
-			defer ctx.Status.End(false)
-
-			// Use Calico as network policy engine in managed systems
-			if a.keosCluster.Spec.ControlPlane.Managed {
-
-				err = installCalico(n, kubeconfigPath, privateParams, allowCommonEgressNetPolPath, true)
->>>>>>> bf181638
-				if err != nil {
-					return errors.Wrap(err, "failed to apply CAPI's egress NetworkPolicy in namespace "+deployment.namespace)
-				}
-			}
-		}
-
-	// Allow egress in cert-manager Namespace
-	c = "kubectl --kubeconfig " + kubeconfigPath + " -n cert-manager apply -f " + allowCommonEgressNetPolPath
-	_, err = commons.ExecuteCommand(n, c, 5, 3)
-
-	if err != nil {
-		return errors.Wrap(err, "failed to apply cert-manager's NetworkPolicy")
-	}
-
-
-		// Use Calico as network policy engine in managed systems
-		if provider.capxProvider != "azure" && !isMachinePool {
-			// Create the allow and deny (global) network policy file in the container
-			denyallEgressIMDSGNetPolPath := "/kind/deny-all-egress-imds_gnetpol.yaml"
-			allowCAPXEgressIMDSGNetPolPath := "/kind/allow-egress-imds_gnetpol.yaml"
-
-			// Allow egress in kube-system Namespace
-			c = "kubectl --kubeconfig " + kubeconfigPath + " -n kube-system apply -f " + allowCommonEgressNetPolPath
-			_, err = commons.ExecuteCommand(n, c, 5, 3)
-			if err != nil {
-				return errors.Wrap(err, "failed to apply kube-system egress NetworkPolicy")
-			}
-			denyEgressIMDSGNetPol, err := provider.getDenyAllEgressIMDSGNetPol()
-			if err != nil {
-				return err
-			}
-
-			c = "echo \"" + denyEgressIMDSGNetPol + "\" > " + denyallEgressIMDSGNetPolPath
-			_, err = commons.ExecuteCommand(n, c, 5, 3)
-			if err != nil {
-				return errors.Wrap(err, "failed to write the deny-all-traffic-to-aws-imds global network policy")
-			}
-			allowEgressIMDSGNetPol, err := provider.getAllowCAPXEgressIMDSGNetPol()
-			if err != nil {
-				return err
-			}
-
-			c = "echo \"" + allowEgressIMDSGNetPol + "\" > " + allowCAPXEgressIMDSGNetPolPath
-			_, err = commons.ExecuteCommand(n, c, 5, 3)
-			if err != nil {
-				return errors.Wrap(err, "failed to write the allow-traffic-to-aws-imds global network policy")
-			}
-
-			// Deny CAPA egress to AWS IMDS
-			c = "kubectl --kubeconfig " + kubeconfigPath + " apply -f " + denyallEgressIMDSGNetPolPath
-			_, err = commons.ExecuteCommand(n, c, 5, 3)
-			if err != nil {
-				return errors.Wrap(err, "failed to apply deny IMDS traffic GlobalNetworkPolicy")
-			}
-
-			// Allow CAPA egress to AWS IMDS
-			c = "kubectl --kubeconfig " + kubeconfigPath + " apply -f " + allowCAPXEgressIMDSGNetPolPath
-			_, err = commons.ExecuteCommand(n, c, 5, 3)
-			if err != nil {
-				return errors.Wrap(err, "failed to apply allow CAPX as egress GlobalNetworkPolicy")
 			}
 
 			// After calico is installed and network policies are applied, patch the tigera-operator clusterrole to allow resourcequotas creation
@@ -995,9 +530,288 @@
 					return errors.Wrap(err, "failed to patch tigera-operator clusterrole")
 				}
 			}
-			ctx.Status.End(true) // End Installing Network Policy Engine in workload cluster
-		}
-
+			ctx.Status.End(true) // End Installing Calico in workload cluster
+		}
+
+		ctx.Status.Start("Preparing nodes in workload cluster 📦")
+		defer ctx.Status.End(false)
+
+
+		if awsEKSEnabled {
+			c = "kubectl -n capa-system rollout restart deployment capa-controller-manager"
+			_, err = commons.ExecuteCommand(n, c, 5, 3)
+			if err != nil {
+				return errors.Wrap(err, "failed to reload capa-controller-manager")
+			}
+			c = "kubectl -n capa-system rollout status deployment capa-controller-manager"
+			_, err = commons.ExecuteCommand(n, c, 5, 3)
+			if err != nil {
+				return errors.Wrap(err, "failed to wait for capa-controller-manager")
+			}
+			// Patch aws-node clusterrole with the required permissions
+			// https://github.com/aws/amazon-vpc-cni-k8s?tab=readme-ov-file#annotate_pod_ip-v193
+			rbacAWSNodePath := "/kind/aws-node_rbac.yaml"
+
+			// Deploy Kubernetes additional RBAC aws node
+			c = "echo \"" + rbacAWSNode + "\" > " + rbacAWSNodePath
+			_, err = commons.ExecuteCommand(n, c, 5, 3)
+			if err != nil {
+				return errors.Wrap(err, "failed to write the kubernetes additional RBAC aws node")
+			}
+			c = "kubectl --kubeconfig " + kubeconfigPath + " apply -f " + rbacAWSNodePath
+			_, err = commons.ExecuteCommand(n, c, 5, 3)
+			if err != nil {
+				return errors.Wrap(err, "failed to apply the kubernetes additional RBAC aws node")
+			}
+		}
+
+		if isMachinePool {
+			// Wait for all the machine pools to be ready
+			c = "kubectl -n " + capiClustersNamespace + " wait --for=condition=Ready --timeout=15m --all mp"
+			_, err = commons.ExecuteCommand(n, c, 5, 3)
+			if err != nil {
+				return errors.Wrap(err, "failed to create the worker Cluster")
+			}
+			// Wait for container metrics to be available
+			c = "kubectl --kubeconfig " + kubeconfigPath + " -n kube-system rollout status deployment -l k8s-app=metrics-server --timeout=90s"
+			_, err = commons.ExecuteCommand(n, c, 5, 3)
+			if err != nil {
+				return errors.Wrap(err, "failed to wait for container metrics to be available")
+			}
+		} else {
+			// Wait for all the machine deployments to be ready
+			c = "kubectl -n " + capiClustersNamespace + " wait --for=condition=Ready --timeout=15m --all md"
+
+			_, err = commons.ExecuteCommand(n, c, 5, 3)
+			if err != nil {
+				return errors.Wrap(err, "failed to create the worker Cluster")
+			}
+		}
+
+		if !a.keosCluster.Spec.ControlPlane.Managed && *a.keosCluster.Spec.ControlPlane.HighlyAvailable {
+			// Wait for all control planes to be ready
+			c = "kubectl -n " + capiClustersNamespace +
+				" wait --for=jsonpath=\"{.status.readyReplicas}\"=3" +
+				" --timeout 10m kubeadmcontrolplanes " + a.keosCluster.Metadata.Name + "-control-plane"
+			_, err = commons.ExecuteCommand(n, c, 5, 3)
+			if err != nil {
+				return errors.Wrap(err, "failed to create the worker Cluster")
+			}
+		}
+
+		// Ensure CoreDNS replicas are assigned to different nodes
+        // once more than 2 control planes or workers are running
+        c = "kubectl --kubeconfig " + kubeconfigPath + " -n kube-system rollout restart deployment coredns"
+        _, err = commons.ExecuteCommand(n, c, 3, 5)
+        if err != nil {
+            return errors.Wrap(err, "failed to restart coredns deployment")
+        }
+
+		// Wait for CoreDNS deployment to be ready
+		c = "kubectl --kubeconfig " + kubeconfigPath + " -n kube-system rollout status deployment coredns"
+		_, err = commons.ExecuteCommand(n, c, 3, 5)
+		if err != nil {
+			return errors.Wrap(err, "failed to wait for coredns ready")
+		}
+
+		ctx.Status.End(true) // End Preparing nodes in workload cluster
+
+		if gcpGKEEnabled {
+			ctx.Status.Start("Enabling CoreDNS as DNS server 📡")
+			defer ctx.Status.End(false)
+
+			gcpCoreDNSDeploymentPath := "files/gcp/coredns_deployment.yaml"
+			gcpCoreDNSRBACPath := "files/gcp/coredns_rbac.yaml"
+			combinedCoreDNSPath := "/kind/coredns-deployment.yaml"
+
+			gcpCoreDNSRBAC, err := gcpCoreDNSDeploy.Open(gcpCoreDNSRBACPath)
+			if err != nil {
+				return errors.Wrap(err, "error opening the CoreDNS RBAC file")
+			}
+			defer gcpCoreDNSRBAC.Close()
+			gcpCoreDNSDeployment, err := gcpCoreDNSDeploy.Open(gcpCoreDNSDeploymentPath)
+			if err != nil {
+				return errors.Wrap(err, "error opening the CoreDNS deployment file")
+			}
+			defer gcpCoreDNSDeployment.Close()
+
+			// Create a buffer to hold the combined contents
+			var combinedCoreDNSContents bytes.Buffer
+
+			// Combine the contents of gcpCoreDNSRBAC and gcpCoreDNSDeployment with a newline in between
+			combinedReader := io.MultiReader(gcpCoreDNSRBAC, strings.NewReader("\n"), gcpCoreDNSDeployment)
+
+			// Read all combined contents into the buffer
+			if _, err := combinedCoreDNSContents.ReadFrom(combinedReader); err != nil {
+				return errors.Wrap(err, "error reading the combined CoreDNS files")
+			}
+			combinedCoreDNS := combinedCoreDNSContents.String()
+
+			coreDNSTemplate := "/kind/coredns-configmap.yaml"
+			coreDNSConfigmap, err := getManifest(a.keosCluster.Spec.InfraProvider, "coredns_configmap.tmpl", majorVersion,a.keosCluster.Spec)
+			if err != nil {
+				return errors.Wrap(err, "failed to get CoreDNS file")
+			}
+			c = "echo '" + coreDNSConfigmap + "' > " + coreDNSTemplate
+			_, err = commons.ExecuteCommand(n, c, 3, 5)
+			if err != nil {
+				return errors.Wrap(err, "failed to create CoreDNS configmap file")
+			}
+			c = "kubectl --kubeconfig " + kubeconfigPath + " apply -f " + coreDNSTemplate
+			_, err = commons.ExecuteCommand(n, c, 3, 5)
+			if err != nil {
+				return errors.Wrap(err, "failed to apply CoreDNS configmap")
+			}
+			c := "echo '" + combinedCoreDNS + "' > " + combinedCoreDNSPath
+			_, err = commons.ExecuteCommand(n, c, 3, 5)
+			if err != nil {
+				return errors.Wrap(err, "failed to create CoreDNS deployment and RBAC file")
+			}
+			c = "kubectl --kubeconfig " + kubeconfigPath + " apply -f " + combinedCoreDNSPath
+			_, err = commons.ExecuteCommand(n, c, 3, 5)
+			if err != nil {
+				return errors.Wrap(err, "failed to apply CoreDNS deployment and RBAC")
+			}
+			c = "kubectl --kubeconfig " + kubeconfigPath + " -n kube-system rollout status deploy/coredns --timeout=3m"
+			_, err = commons.ExecuteCommand(n, c, 3, 5)
+			if err != nil {
+				return errors.Wrap(err, "failed to wait for the CoreDNS deployment to be ready")
+			}
+
+			c = "kubectl --kubeconfig " + kubeconfigPath + " scale deployment kube-dns-autoscaler -n kube-system --replicas=0"
+			_, err = commons.ExecuteCommand(n, c, 3, 5)
+			if err != nil {
+				return errors.Wrap(err, "failed to disable kube-dns-autoscaler deployment")
+			}
+			c = "kubectl --kubeconfig " + kubeconfigPath + " scale deployment kube-dns -n kube-system --replicas=0"
+			_, err = commons.ExecuteCommand(n, c, 3, 5)
+			if err != nil {
+				return errors.Wrap(err, "failed to disable kube-dns deployment")
+			}
+		}
+
+		ctx.Status.Start("Configuring Flux in workload cluster 🧭")
+		defer ctx.Status.End(false)
+
+		err = configureFlux(n, kubeconfigPath, privateParams, helmRegistry, a.keosCluster.Spec, chartsList)
+		if err != nil {
+			return errors.Wrap(err, "failed to install Flux in workload cluster")
+		}
+		ctx.Status.End(true) // End Installing Flux in workload cluster
+
+		ctx.Status.Start("Reconciling the existing Helm charts in workload cluster 🧲")
+		defer ctx.Status.End(false)
+		
+		err = reconcileCharts(n, kubeconfigPath, privateParams, a.keosCluster.Spec, chartsList, awsEKSEnabled)
+		if err != nil {
+			return errors.Wrap(err, "failed to reconcile with Flux the existing Helm charts in workload cluster")
+		}
+		ctx.Status.End(true) // End Installing Flux in workload cluster
+
+		ctx.Status.Start("Installing CAPx in workload cluster 🎖️")
+		defer ctx.Status.End(false)
+		err = provider.deployCertManager(n, keosRegistry.url, kubeconfigPath, privateParams, chartsList)
+		if err != nil {
+			return err
+		}
+
+		err = provider.installCAPXWorker(n, a.keosCluster, kubeconfigPath)
+		if err != nil {
+			return err
+		}
+
+		err = provider.configCAPIWorker(n, a.keosCluster, kubeconfigPath)
+		if err != nil {
+			return err
+		}
+		ctx.Status.End(true) // End Installing CAPx in workload cluster
+
+		ctx.Status.Start("Enabling workload cluster's self-healing 🏥")
+		defer ctx.Status.End(false)
+
+		err = enableSelfHealing(n, a.keosCluster, capiClustersNamespace, a.clusterConfig)
+		if err != nil {
+			return errors.Wrap(err, "failed to enable workload cluster's self-healing")
+		}
+
+		ctx.Status.End(true) // End Enabling workload cluster's self-healing
+
+		ctx.Status.Start("Configuring Network Policy Engine in workload cluster 🚧")
+		defer ctx.Status.End(false)
+
+		// Allow egress in tigera-operator namespace
+		c = "kubectl --kubeconfig " + kubeconfigPath + " -n tigera-operator apply -f " + allowCommonEgressNetPolPath
+		_, err = commons.ExecuteCommand(n, c, 5, 3)
+		if err != nil {
+			return errors.Wrap(err, "failed to apply tigera-operator egress NetworkPolicy")
+		}
+			// Allow egress in calico-system namespace
+		c = "kubectl --kubeconfig " + kubeconfigPath + " -n calico-system apply -f " + allowCommonEgressNetPolPath
+		_, err = commons.ExecuteCommand(n, c, 5, 3)
+		if err != nil {
+			return errors.Wrap(err, "failed to apply calico-system egress NetworkPolicy")
+		}
+
+		// Allow egress in CAPX's Namespace
+		c = "kubectl --kubeconfig " + kubeconfigPath + " -n " + provider.capxName + "-system apply -f " + allowCommonEgressNetPolPath
+		_, err = commons.ExecuteCommand(n, c, 5, 3)
+		if err != nil {
+			return errors.Wrap(err, "failed to apply CAPX's NetworkPolicy in workload cluster")
+		}
+
+		capiDeployments := []struct {
+			name      string
+			namespace string
+		}{
+			{name: "capi-controller-manager", namespace: "capi-system"},
+			{name: "capi-kubeadm-control-plane-controller-manager", namespace: "capi-kubeadm-control-plane-system"},
+			{name: "capi-kubeadm-bootstrap-controller-manager", namespace: "capi-kubeadm-bootstrap-system"},
+		}
+		allowedNamePattern := regexp.MustCompile(`^capi-kubeadm-(control-plane|bootstrap)-controller-manager$`)
+
+		// Allow egress in CAPI's Namespaces
+		for _, deployment := range capiDeployments {
+			if !provider.capxManaged || (provider.capxManaged && !allowedNamePattern.MatchString(deployment.name)) {
+				c = "kubectl --kubeconfig " + kubeconfigPath + " -n " + deployment.namespace + " apply -f " + allowCommonEgressNetPolPath
+				_, err = commons.ExecuteCommand(n, c, 5, 3)
+				if err != nil {
+					return errors.Wrap(err, "failed to apply CAPI's egress NetworkPolicy in namespace "+deployment.namespace)
+				}
+			}
+		}
+
+		// Allow egress in cert-manager Namespace
+		c = "kubectl --kubeconfig " + kubeconfigPath + " -n cert-manager apply -f " + allowCommonEgressNetPolPath
+		_, err = commons.ExecuteCommand(n, c, 5, 3)
+
+		if err != nil {
+			return errors.Wrap(err, "failed to apply cert-manager's NetworkPolicy")
+		}
+
+		ctx.Status.End(true) // End Configuring Network Policy Engine in workload cluster
+
+		if !a.keosCluster.Spec.ControlPlane.Managed {
+
+			ctx.Status.Start("Installing CSI in workload cluster 💾")
+			defer ctx.Status.End(false)
+
+			err = infra.installCSI(n, kubeconfigPath, privateParams, chartsList)
+			if err != nil {
+				return errors.Wrap(err, "failed to install CSI in workload cluster")
+			}
+
+			ctx.Status.End(true)
+
+		}
+
+		ctx.Status.Start("Installing StorageClass in workload cluster 💾")
+		defer ctx.Status.End(false)
+
+		err = infra.configureStorageClass(n, kubeconfigPath)
+		if err != nil {
+			return errors.Wrap(err, "failed to configure StorageClass in workload cluster")
+		}
+		ctx.Status.End(true) // End Installing StorageClass in workload cluster
 
 		if a.keosCluster.Spec.DeployAutoscaler && !isMachinePool {
 			ctx.Status.Start("Installing cluster-autoscaler in workload cluster 🗚")
@@ -1008,7 +822,7 @@
 				return errors.Wrap(err, "failed to install cluster-autoscaler in workload cluster")
 			}
 
-			ctx.Status.End(true)
+			ctx.Status.End(true) // End Installing cluster-autoscaler in workload cluster
 		}
 
 		ctx.Status.Start("Installing keos cluster operator in workload cluster 💻")
@@ -1019,12 +833,54 @@
 			return errors.Wrap(err, "failed to deploy cluster operator in workload cluster")
 		}
 
-		ctx.Status.End(true)
+		ctx.Status.End(true) // Installing keos cluster operator in workload cluster
+
+		// Apply custom CoreDNS configuration
+		if len(a.keosCluster.Spec.Dns.Forwarders) > 0 && (!awsEKSEnabled || !gcpGKEEnabled) {
+			ctx.Status.Start("Customizing CoreDNS configuration 🪡")
+			defer ctx.Status.End(false)
+
+			err = customCoreDNS(n, a.keosCluster)
+			if err != nil {
+				return errors.Wrap(err, "failed to customized CoreDNS configuration")
+			}
+
+			ctx.Status.End(true) // End Customizing CoreDNS configuration
+		}
+
+		if provider.capxProvider == "gcp" {
+			// XXX Ref kubernetes/kubernetes#86793 Starting from v1.18, gcp cloud-controller-manager requires RBAC to patch,update service/status (in-tree)
+			ctx.Status.Start("Creating Kubernetes RBAC for internal loadbalancing 🔐")
+			defer ctx.Status.End(false)
+
+			requiredInternalNginx, err := infra.internalNginx(providerParams, a.keosCluster.Spec.Networks)
+			if err != nil {
+				return err
+			}
+
+			if requiredInternalNginx {
+				rbacInternalLoadBalancingPath := "/kind/internalloadbalancing_rbac.yaml"
+
+				// Deploy Kubernetes RBAC internal loadbalancing
+				c = "echo \"" + rbacInternalLoadBalancing + "\" > " + rbacInternalLoadBalancingPath
+				_, err = commons.ExecuteCommand(n, c, 5, 3)
+				if err != nil {
+					return errors.Wrap(err, "failed to write the kubernetes RBAC internal loadbalancing")
+				}
+
+				c = "kubectl --kubeconfig " + kubeconfigPath + " apply -f " + rbacInternalLoadBalancingPath
+				_, err = commons.ExecuteCommand(n, c, 5, 3)
+				if err != nil {
+					return errors.Wrap(err, "failed to the kubernetes RBAC internal loadbalancing")
+				}
+			}
+			ctx.Status.End(true) // End Creating Kubernetes RBAC for internal loadbalancing
+		}
 
 		if awsEKSEnabled && a.clusterConfig.Spec.EKSLBController {
 			ctx.Status.Start("Installing AWS LB controller in workload cluster ⚖️")
 			defer ctx.Status.End(false)
-			err = installLBController(n, kubeconfigPath, privateParams, providerParams)
+			err = installLBController(n, kubeconfigPath, privateParams, providerParams, chartsList)
 
 			if err != nil {
 				return errors.Wrap(err, "failed to install AWS LB controller in workload cluster")
