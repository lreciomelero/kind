--- conflicted
+++ resolved
@@ -791,14 +791,8 @@
 		if err != nil {
 			return err
 		}
-<<<<<<< HEAD
 
 		ctx.Status.End(true)
-
-=======
-
-		ctx.Status.End(true)
->>>>>>> 9a920ccc
 	}
 
 	ctx.Status.Start("Generating the KEOS descriptor 📝")
