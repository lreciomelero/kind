/*
Copyright 2019 The Kubernetes Authors.

Licensed under the Apache License, Version 2.0 (the "License");
you may not use this file except in compliance with the License.
You may obtain a copy of the License at

    http://www.apache.org/licenses/LICENSE-2.0

Unless required by applicable law or agreed to in writing, software
distributed under the License is distributed on an "AS IS" BASIS,
WITHOUT WARRANTIES OR CONDITIONS OF ANY KIND, either express or implied.
See the License for the specific language governing permissions and
limitations under the License.
*/

// Package createworker implements the create worker action
package createworker

import (
	"bytes"
	"context"
	_ "embed"
	"fmt"
	"os"
	"strings"
	"time"

	"sigs.k8s.io/kind/pkg/cluster/internal/create/actions"
	"sigs.k8s.io/kind/pkg/commons"
	"sigs.k8s.io/kind/pkg/errors"
	"sigs.k8s.io/kind/pkg/exec"
)

type action struct {
	vaultPassword      string
	descriptorPath     string
	moveManagement     bool
	avoidCreation      bool
	keosCluster        commons.KeosCluster
	clusterCredentials commons.ClusterCredentials
}

type keosRegistry struct {
	url          string
	user         string
	pass         string
	registryType string
}

const (
	kubeconfigPath          = "/kind/worker-cluster.kubeconfig"
	workKubeconfigPath      = ".kube/config"
	CAPILocalRepository     = "/root/.cluster-api/local-repository"
	cloudProviderBackupPath = "/kind/backup/objects"
	localBackupPath         = "backup"
	manifestsPath           = "/kind/manifests"
	cniDefaultFile          = "/kind/manifests/default-cni.yaml"
	storageDefaultPath      = "/kind/manifests/default-storage.yaml"
	certManagerVersion      = "v1.12.3"
)

var PathsToBackupLocally = []string{
	cloudProviderBackupPath,
	"/kind/manifests",
}

//go:embed files/common/allow-all-egress_netpol.yaml
var allowCommonEgressNetPol string

//go:embed files/gcp/rbac-loadbalancing.yaml
var rbacInternalLoadBalancing string

// NewAction returns a new action for installing default CAPI
func NewAction(vaultPassword string, descriptorPath string, moveManagement bool, avoidCreation bool, keosCluster commons.KeosCluster, clusterCredentials commons.ClusterCredentials) actions.Action {
	return &action{
		vaultPassword:      vaultPassword,
		descriptorPath:     descriptorPath,
		moveManagement:     moveManagement,
		avoidCreation:      avoidCreation,
		keosCluster:        keosCluster,
		clusterCredentials: clusterCredentials,
	}
}

// Execute runs the action
func (a *action) Execute(ctx *actions.ActionContext) error {
	var c string
	var err error
	var keosRegistry keosRegistry

	// Get the target node
	n, err := ctx.GetNode()
	if err != nil {
		return err
	}

	providerParams := ProviderParams{
		ClusterName:  a.keosCluster.Metadata.Name,
		Region:       a.keosCluster.Spec.Region,
		Managed:      a.keosCluster.Spec.ControlPlane.Managed,
		Credentials:  a.clusterCredentials.ProviderCredentials,
		GithubToken:  a.clusterCredentials.GithubToken,
		StorageClass: a.keosCluster.Spec.StorageClass,
	}

	providerBuilder := getBuilder(a.keosCluster.Spec.InfraProvider)
	infra := newInfra(providerBuilder)
	provider := infra.buildProvider(providerParams)

	awsEKSEnabled := a.keosCluster.Spec.InfraProvider == "aws" && a.keosCluster.Spec.ControlPlane.Managed
	isMachinePool := a.keosCluster.Spec.InfraProvider != "aws" && a.keosCluster.Spec.ControlPlane.Managed

	for _, registry := range a.keosCluster.Spec.DockerRegistries {
		if registry.KeosRegistry {
			keosRegistry.url = registry.URL
			keosRegistry.registryType = registry.Type
			continue
		}
	}

	if a.keosCluster.Spec.Offline {
		ctx.Status.Start("Installing Offline CNI 🎖️")
		defer ctx.Status.End(false)
		c = `sed -i 's/@sha256:[[:alnum:]_-].*$//g' ` + cniDefaultFile
		_, err = commons.ExecuteCommand(n, c)
		if err != nil {
			fmt.Println("error: " + err.Error())
		}
		c = `sed -i 's|docker.io|` + keosRegistry.url + `|g' /kind/manifests/default-cni.yaml`
		_, err = commons.ExecuteCommand(n, c)
		c = `sed -i 's/{{ .PodSubnet }}/10.244.0.0\/16/g' /kind/manifests/default-cni.yaml`
		_, err = commons.ExecuteCommand(n, c)
		c = `cat /kind/manifests/default-cni.yaml | kubectl apply -f -`
		_, err = commons.ExecuteCommand(n, c)
		ctx.Status.End(true)

		ctx.Status.Start("Deleting local storage plugin 🎖️")
		defer ctx.Status.End(false)
		c = `kubectl delete -f ` + storageDefaultPath + ` --force`
		_, err = commons.ExecuteCommand(n, c)
		ctx.Status.End(true)
	}

	ctx.Status.Start("Installing CAPx 🎖️")
	defer ctx.Status.End(false)

	if keosRegistry.registryType != "generic" {
		keosRegistry.user, keosRegistry.pass, err = infra.getRegistryCredentials(providerParams, keosRegistry.url)
		if err != nil {
			return errors.Wrap(err, "failed to get docker registry credentials")
		}
	} else {
		keosRegistry.user = a.clusterCredentials.KeosRegistryCredentials["User"]
		keosRegistry.pass = a.clusterCredentials.KeosRegistryCredentials["Pass"]
	}

	// Create docker-registry secret for keos cluster
	c = "kubectl -n kube-system create secret docker-registry regcred" +
		" --docker-server=" + strings.Split(keosRegistry.url, "/")[0] +
		" --docker-username=" + keosRegistry.user +
		" --docker-password=" + keosRegistry.pass
	_, err = commons.ExecuteCommand(n, c)
	if err != nil {
		return errors.Wrap(err, "failed to create docker-registry secret")
	}

	if provider.capxVersion != provider.capxImageVersion {

		infraComponents := CAPILocalRepository + "/infrastructure-" + provider.capxProvider + "/" + provider.capxVersion + "/infrastructure-components.yaml"

		// Create provider-system namespace
		c = "kubectl create namespace " + provider.capxName + "-system"
		_, err = commons.ExecuteCommand(n, c)
		if err != nil {
			return errors.Wrap(err, "failed to create "+provider.capxName+"-system namespace")
		}

		// Create docker-registry secret in provider-system namespace
		c = "kubectl create secret docker-registry regcred" +
			" --docker-server=" + keosRegistry.url +
			" --docker-username=" + keosRegistry.user +
			" --docker-password=" + keosRegistry.pass +
			" --namespace=" + provider.capxName + "-system"
		_, err = commons.ExecuteCommand(n, c)
		if err != nil {
			return errors.Wrap(err, "failed to create docker-registry secret")
		}

		// Add imagePullSecrets to infrastructure-components.yaml
		c = "sed -i '/containers:/i\\      imagePullSecrets:\\n      - name: regcred' " + infraComponents
		_, err = commons.ExecuteCommand(n, c)

		if err != nil {
			return errors.Wrap(err, "failed to add imagePullSecrets to infrastructure-components.yaml")
		}
	}

	if a.keosCluster.Spec.Offline {

		err = provider.deployCertManager(n, keosRegistry.url, "")
		if err != nil {
			return err
		}

		c = "echo \"images:\" >> /root/.cluster-api/clusterctl.yaml && " +
			"echo \"  cluster-api:\" >> /root/.cluster-api/clusterctl.yaml && " +
			"echo \"    repository: " + keosRegistry.url + "/cluster-api\" >> /root/.cluster-api/clusterctl.yaml && " +
			"echo \"  bootstrap-kubeadm:\" >> /root/.cluster-api/clusterctl.yaml && " +
			"echo \"    repository: " + keosRegistry.url + "/cluster-api\" >> /root/.cluster-api/clusterctl.yaml && " +
			"echo \"  control-plane-kubeadm:\" >> /root/.cluster-api/clusterctl.yaml && " +
			"echo \"    repository: " + keosRegistry.url + "/cluster-api\" >> /root/.cluster-api/clusterctl.yaml && " +
			"echo \"  infrastructure-aws:\" >> /root/.cluster-api/clusterctl.yaml && " +
			"echo \"    repository: " + keosRegistry.url + "/cluster-api-aws\" >> /root/.cluster-api/clusterctl.yaml && " +
			"echo \"    tag: v2.2.1\" >> /root/.cluster-api/clusterctl.yaml && " +
			"echo \"  infrastructure-gcp:\" >> /root/.cluster-api/clusterctl.yaml && " +
			"echo \"    repository: " + keosRegistry.url + "/cluster-api-gcp\" >> /root/.cluster-api/clusterctl.yaml && " +
			"echo \"    tag: v1.4.0\" >> /root/.cluster-api/clusterctl.yaml && " +
			"echo \"  infrastructure-azure:\" >> /root/.cluster-api/clusterctl.yaml && " +
			"echo \"    repository: " + keosRegistry.url + "/cluster-api-azure\" >> /root/.cluster-api/clusterctl.yaml && " +
			"echo \"  cert-manager:\" >> /root/.cluster-api/clusterctl.yaml && " +
			"echo \"    repository: " + keosRegistry.url + "/cert-manager\" >> /root/.cluster-api/clusterctl.yaml "

		_, err = commons.ExecuteCommand(n, c)

		if err != nil {
			return errors.Wrap(err, "failed to add offline image registry clusterctl config")
		}

		c = `sed -i 's/@sha256:[[:alnum:]_-].*$//g' /root/.cluster-api/local-repository/infrastructure-gcp/v1.4.0/infrastructure-components.yaml`
		_, err = commons.ExecuteCommand(n, c)
		if err != nil {
			fmt.Println("error: " + err.Error())
		}

	}

	err = provider.installCAPXLocal(n)
	if err != nil {
		return err
	}

	capiClustersNamespace := "cluster-" + a.keosCluster.Metadata.Name

	ctx.Status.End(true) // End Installing CAPx

	ctx.Status.Start("Generating secrets file 📝🗝️")
	defer ctx.Status.End(false)

	commons.EnsureSecretsFile(a.keosCluster.Spec, a.vaultPassword, a.clusterCredentials)

	commons.RewriteDescriptorFile(a.descriptorPath)

	defer ctx.Status.End(true) // End Generating secrets file

	// Create namespace for CAPI clusters (it must exists)
	c = "kubectl create ns " + capiClustersNamespace
	_, err = commons.ExecuteCommand(n, c)
	if err != nil {
		return errors.Wrap(err, "failed to create cluster's Namespace")
	}

	// Create the allow-all-egress network policy file in the container
	allowCommonEgressNetPolPath := "/kind/allow-all-egress_netpol.yaml"
	c = "echo \"" + allowCommonEgressNetPol + "\" > " + allowCommonEgressNetPolPath
	_, err = commons.ExecuteCommand(n, c)
	if err != nil {
		return errors.Wrap(err, "failed to write the allow-all-egress network policy")
	}

	ctx.Status.Start("Installing keos cluster operator 💻")
	defer ctx.Status.End(false)

	err = provider.deployClusterOperator(n, a.keosCluster, a.clusterCredentials, keosRegistry, "", true)
	if err != nil {
		return errors.Wrap(err, "failed to deploy cluster operator")
	}

	defer ctx.Status.End(true) // End installing keos cluster operator

	if !a.avoidCreation {

		offlineParams := OfflineParams{
			KeosCluster: a.keosCluster,
			KeosRegUrl:  keosRegistry.url,
		}

		if a.keosCluster.Spec.InfraProvider == "aws" && a.keosCluster.Spec.Security.AWS.CreateIAM {
			ctx.Status.Start("[CAPA] Ensuring IAM security 👮")
			defer ctx.Status.End(false)

			err = createCloudFormationStack(n, provider.capxEnvVars)
			if err != nil {
				return errors.Wrap(err, "failed to create the IAM security")
			}
			ctx.Status.End(true)
		}

		ctx.Status.Start("Creating the workload cluster 💥")
		defer ctx.Status.End(false)

		// Apply cluster manifests
		c = "kubectl apply -f " + manifestsPath + "/keoscluster.yaml"
		_, err = commons.ExecuteCommand(n, c)
		if err != nil {
			return errors.Wrap(err, "failed to apply manifests")
		}

		time.Sleep(10 * time.Second)

		// Wait for the control plane initialization
		c = "kubectl -n " + capiClustersNamespace + " wait --for=condition=ControlPlaneInitialized --timeout=25m cluster " + a.keosCluster.Metadata.Name
		_, err = commons.ExecuteCommand(n, c)
		if err != nil {
			return errors.Wrap(err, "failed to create the workload cluster")
		}

		ctx.Status.End(true) // End Creating the workload cluster

		ctx.Status.Start("Saving the workload cluster kubeconfig 📝")
		defer ctx.Status.End(false)

		// Get the workload cluster kubeconfig
		c = "clusterctl -n " + capiClustersNamespace + " get kubeconfig " + a.keosCluster.Metadata.Name + " | tee " + kubeconfigPath
		kubeconfig, err := commons.ExecuteCommand(n, c)
		if err != nil || kubeconfig == "" {
			return errors.Wrap(err, "failed to get workload cluster kubeconfig")
		}

		// Create worker-kubeconfig secret for keos cluster
		c = "kubectl -n " + capiClustersNamespace + " create secret generic worker-kubeconfig --from-file " + kubeconfigPath
		_, err = commons.ExecuteCommand(n, c)
		if err != nil {
			return errors.Wrap(err, "failed to create worker-kubeconfig secret")
		}

		workKubeconfigBasePath := strings.Split(workKubeconfigPath, "/")[0]
		_, err = os.Stat(workKubeconfigBasePath)
		if err != nil {
			err := os.Mkdir(workKubeconfigBasePath, os.ModePerm)
			if err != nil {
				return err
			}
		}
		err = os.WriteFile(workKubeconfigPath, []byte(kubeconfig), 0600)
		if err != nil {
			return errors.Wrap(err, "failed to save the workload cluster kubeconfig")
		}

		ctx.Status.End(true) // End Saving the workload cluster kubeconfig

		// Install unmanaged cluster addons
		if !a.keosCluster.Spec.ControlPlane.Managed {

			if a.keosCluster.Spec.InfraProvider != "gcp" {
				ctx.Status.Start("Installing cloud-provider in workload cluster ☁️")
				defer ctx.Status.End(false)

				err = infra.installCloudProvider(n, kubeconfigPath, offlineParams)
				if err != nil {
					return errors.Wrap(err, "failed to install external cloud-provider in workload cluster")
				}
				ctx.Status.End(true) // End Installing cloud-provider in workload cluster
			}

			ctx.Status.Start("Installing Calico in workload cluster 🔌")
			defer ctx.Status.End(false)

			err = installCalico(n, kubeconfigPath, a.keosCluster, keosRegistry.url, allowCommonEgressNetPolPath)
			if err != nil {
				return errors.Wrap(err, "failed to install Calico in workload cluster")
			}
			ctx.Status.End(true) // End Installing Calico in workload cluster

			ctx.Status.Start("Installing CSI in workload cluster 💾")
			defer ctx.Status.End(false)

			offlineParams := OfflineParams{
				KeosCluster: a.keosCluster,
				KeosRegUrl:  keosRegistry.url,
			}

			err = infra.installCSI(n, kubeconfigPath, offlineParams)
			if err != nil {
				return errors.Wrap(err, "failed to install CSI in workload cluster")
			}

			ctx.Status.End(true)

			if provider.capxProvider == "gcp" {
				// XXX Ref kubernetes/kubernetes#86793 Starting from v1.18, gcp cloud-controller-manager requires RBAC to patch,update service/status (in-tree)
				ctx.Status.Start("Creating Kubernetes RBAC for internal loadbalancing 🔐")
				defer ctx.Status.End(false)

				requiredInternalNginx, err := infra.internalNginx(providerParams, a.keosCluster.Spec.Networks)
				if err != nil {
					return err
				}

				if requiredInternalNginx {
					rbacInternalLoadBalancingPath := "/kind/internalloadbalancing_rbac.yaml"

					// Deploy Kubernetes RBAC internal loadbalancing
					c = "echo \"" + rbacInternalLoadBalancing + "\" > " + rbacInternalLoadBalancingPath
					_, err = commons.ExecuteCommand(n, c)
					if err != nil {
						return errors.Wrap(err, "failed to write the kubernetes RBAC internal loadbalancing")
					}

					c = "kubectl --kubeconfig " + kubeconfigPath + " apply -f " + rbacInternalLoadBalancingPath
					_, err = commons.ExecuteCommand(n, c)
					if err != nil {
						return errors.Wrap(err, "failed to the kubernetes RBAC internal loadbalancing")
					}
				}

				ctx.Status.End(true)
			}
		}

		ctx.Status.Start("Preparing nodes in workload cluster 📦")
		defer ctx.Status.End(false)

		if awsEKSEnabled {
			c = "kubectl -n capa-system rollout restart deployment capa-controller-manager"
			_, err = commons.ExecuteCommand(n, c)
			if err != nil {
				return errors.Wrap(err, "failed to reload capa-controller-manager")
			}
		}

		if isMachinePool {
			// Wait for all the machine pools to be ready
			c = "kubectl -n " + capiClustersNamespace + " wait --for=condition=Ready --timeout=15m --all mp"
			_, err = commons.ExecuteCommand(n, c)
			if err != nil {
				return errors.Wrap(err, "failed to create the worker Cluster")
			}

			// Wait for container metrics to be available
			c = "kubectl --kubeconfig " + kubeconfigPath + " -n kube-system rollout status deployment metrics-server --timeout=90s"
			_, err = commons.ExecuteCommand(n, c)
			if err != nil {
				return errors.Wrap(err, "failed to wait for container metrics to be available")
			}
		} else {
			// Wait for all the machine deployments to be ready
			c = "kubectl -n " + capiClustersNamespace + " wait --for=condition=Ready --timeout=15m --all md"
			_, err = commons.ExecuteCommand(n, c)
			if err != nil {
				return errors.Wrap(err, "failed to create the worker Cluster")
			}
		}

		if !a.keosCluster.Spec.ControlPlane.Managed && *a.keosCluster.Spec.ControlPlane.HighlyAvailable {
			// Wait for all control planes to be ready
			c = "kubectl -n " + capiClustersNamespace + " wait --for=jsonpath=\"{.status.readyReplicas}\"=3 --timeout 10m kubeadmcontrolplanes " + a.keosCluster.Metadata.Name + "-control-plane"
			_, err = commons.ExecuteCommand(n, c)
			if err != nil {
				return errors.Wrap(err, "failed to create the worker Cluster")
			}
		}

		ctx.Status.End(true) // End Preparing nodes in workload cluster

		ctx.Status.Start("Installing StorageClass in workload cluster 💾")
		defer ctx.Status.End(false)

		err = infra.configureStorageClass(n, kubeconfigPath)
		if err != nil {
			return errors.Wrap(err, "failed to configure StorageClass in workload cluster")
		}
		ctx.Status.End(true) // End Installing StorageClass in workload cluster

		ctx.Status.Start("Enabling workload cluster's self-healing 🏥")
		defer ctx.Status.End(false)

		err = enableSelfHealing(n, a.keosCluster, capiClustersNamespace)
		if err != nil {
			return errors.Wrap(err, "failed to enable workload cluster's self-healing")
		}

		ctx.Status.End(true) // End Enabling workload cluster's self-healing

		ctx.Status.Start("Installing CAPx in workload cluster 🎖️")
		defer ctx.Status.End(false)

<<<<<<< HEAD
		if a.keosCluster.Spec.Offline {
			err = provider.deployCertManager(n, keosRegistry.url, kubeconfigPath)
			if err != nil {
				return err
			}
		}

		err = provider.installCAPXWorker(n, kubeconfigPath, allowCommonEgressNetPolPath)
=======
		err = provider.installCAPXWorker(n, a.keosCluster, kubeconfigPath, allowCommonEgressNetPolPath)
>>>>>>> fb6fe977
		if err != nil {
			return err
		}

		err = provider.configCAPIWorker(n, a.keosCluster, kubeconfigPath, allowCommonEgressNetPolPath)
		if err != nil {
			return err
		}

		ctx.Status.End(true) // End Installing CAPx in workload cluster

		// Use Calico as network policy engine in managed systems
		if provider.capxProvider != "azure" && !isMachinePool {
			ctx.Status.Start("Configuring Network Policy Engine in workload cluster 🚧")
			defer ctx.Status.End(false)

			// Use Calico as network policy engine in managed systems
			if a.keosCluster.Spec.ControlPlane.Managed {

				err = installCalico(n, kubeconfigPath, a.keosCluster, keosRegistry.url, allowCommonEgressNetPolPath)
				if err != nil {
					return errors.Wrap(err, "failed to install Network Policy Engine in workload cluster")
				}
			}

			// Create the allow and deny (global) network policy file in the container
			denyallEgressIMDSGNetPolPath := "/kind/deny-all-egress-imds_gnetpol.yaml"
			allowCAPXEgressIMDSGNetPolPath := "/kind/allow-egress-imds_gnetpol.yaml"

			// Allow egress in kube-system Namespace
			c = "kubectl --kubeconfig " + kubeconfigPath + " -n kube-system apply -f " + allowCommonEgressNetPolPath
			_, err = commons.ExecuteCommand(n, c)
			if err != nil {
				return errors.Wrap(err, "failed to apply kube-system egress NetworkPolicy")
			}
			denyEgressIMDSGNetPol, err := provider.getDenyAllEgressIMDSGNetPol()
			if err != nil {
				return err
			}

			c = "echo \"" + denyEgressIMDSGNetPol + "\" > " + denyallEgressIMDSGNetPolPath
			_, err = commons.ExecuteCommand(n, c)
			if err != nil {
				return errors.Wrap(err, "failed to write the deny-all-traffic-to-aws-imds global network policy")
			}
			allowEgressIMDSGNetPol, err := provider.getAllowCAPXEgressIMDSGNetPol()
			if err != nil {
				return err
			}

			c = "echo \"" + allowEgressIMDSGNetPol + "\" > " + allowCAPXEgressIMDSGNetPolPath
			_, err = commons.ExecuteCommand(n, c)
			if err != nil {
				return errors.Wrap(err, "failed to write the allow-traffic-to-aws-imds-capa global network policy")
			}

			// Deny CAPA egress to AWS IMDS
			c = "kubectl --kubeconfig " + kubeconfigPath + " apply -f " + denyallEgressIMDSGNetPolPath
			_, err = commons.ExecuteCommand(n, c)
			if err != nil {
				return errors.Wrap(err, "failed to apply deny IMDS traffic GlobalNetworkPolicy")
			}

			// Allow CAPA egress to AWS IMDS
			c = "kubectl --kubeconfig " + kubeconfigPath + " apply -f " + allowCAPXEgressIMDSGNetPolPath
			_, err = commons.ExecuteCommand(n, c)
			if err != nil {
				return errors.Wrap(err, "failed to apply allow CAPX as egress GlobalNetworkPolicy")
			}

			ctx.Status.End(true) // End Installing Network Policy Engine in workload cluster
		}

		if a.keosCluster.Spec.DeployAutoscaler && !isMachinePool {
			ctx.Status.Start("Installing cluster-autoscaler in workload cluster 🗚")
			defer ctx.Status.End(false)

			c = "helm install cluster-autoscaler /stratio/helm/cluster-autoscaler" +
				" --kubeconfig " + kubeconfigPath +
				" --namespace kube-system" +
				" --set autoDiscovery.clusterName=" + a.keosCluster.Metadata.Name +
				" --set autoDiscovery.labels[0].namespace=cluster-" + a.keosCluster.Metadata.Name +
				" --set cloudProvider=clusterapi" +
				" --set clusterAPIMode=incluster-incluster" +
				" --set replicaCount=2"

			if a.keosCluster.Spec.Offline {
				c += " --set image.repository=" + keosRegistry.url + "/autoscaling/cluster-autoscaler"
			}

			_, err = commons.ExecuteCommand(n, c)
			if err != nil {
				return errors.Wrap(err, "failed to deploy cluster-autoscaler in workload cluster")
			}

			ctx.Status.End(true)
		}

		ctx.Status.Start("Installing keos cluster operator in workload cluster 💻")
		defer ctx.Status.End(false)

		err = provider.deployClusterOperator(n, a.keosCluster, a.clusterCredentials, keosRegistry, kubeconfigPath, true)
		if err != nil {
			return errors.Wrap(err, "failed to deploy cluster operator in workload cluster")
		}

		ctx.Status.End(true)

		// Apply custom CoreDNS configuration
		if a.keosCluster.Spec.Dns.Forwarders != nil && len(a.keosCluster.Spec.Dns.Forwarders) > 0 && !awsEKSEnabled {
			ctx.Status.Start("Customizing CoreDNS configuration 🪡")
			defer ctx.Status.End(false)

			err = customCoreDNS(n, kubeconfigPath, a.keosCluster)
			if err != nil {
				return errors.Wrap(err, "failed to customized CoreDNS configuration")
			}

			ctx.Status.End(true) // End Customizing CoreDNS configuration
		}

		// Create cloud-provisioner Objects backup
		ctx.Status.Start("Creating cloud-provisioner Objects backup 🗄️")
		defer ctx.Status.End(false)

		if _, err := os.Stat(localBackupPath); os.IsNotExist(err) {
			if err := os.MkdirAll(localBackupPath, 0755); err != nil {
				return errors.Wrap(err, "failed to create local backup directory")
			}
		}

		c = "mkdir -p " + cloudProviderBackupPath + " && chmod -R 0755 " + cloudProviderBackupPath
		_, err = commons.ExecuteCommand(n, c)
		if err != nil {
			return errors.Wrap(err, "failed to create cloud-provisioner backup directory")
		}

		c = "clusterctl move -n " + capiClustersNamespace + " --to-directory " + cloudProviderBackupPath
		_, err = commons.ExecuteCommand(n, c)
		if err != nil {
			return errors.Wrap(err, "failed to backup cloud-provisioner Objects")
		}

		for _, path := range PathsToBackupLocally {
			raw := bytes.Buffer{}
			cmd := exec.CommandContext(context.Background(), "sh", "-c", "docker cp "+n.String()+":"+path+" "+localBackupPath)
			if err := cmd.SetStdout(&raw).Run(); err != nil {
				return errors.Wrap(err, "failed to copy "+path+" to local host")
			}
		}

		ctx.Status.End(true)

		if !a.moveManagement {
			ctx.Status.Start("Moving the management role 🗝️")
			defer ctx.Status.End(false)

			c = "helm uninstall cluster-operator -n kube-system"
			_, err = commons.ExecuteCommand(n, c)
			if err != nil {
				return errors.Wrap(err, "Uninstalling cluster-operator")
			}

			// Create namespace for CAPI clusters (it must exists) in worker cluster
			c = "kubectl --kubeconfig " + kubeconfigPath + " create ns " + capiClustersNamespace
			_, err = commons.ExecuteCommand(n, c)
			if err != nil {
				return errors.Wrap(err, "failed to create manifests Namespace")
			}

			// Pivot management role to worker cluster
			c = "clusterctl move -n " + capiClustersNamespace + " --to-kubeconfig " + kubeconfigPath
			_, err = commons.ExecuteCommand(n, c)
			if err != nil {
				return errors.Wrap(err, "failed to pivot management role to worker cluster")
			}

			// Wait for keoscluster-controller-manager deployment to be ready
			c = "kubectl --kubeconfig " + kubeconfigPath + " rollout status deploy keoscluster-controller-manager -n kube-system --timeout=5m"
			_, err = commons.ExecuteCommand(n, c)
			if err != nil {
				return errors.Wrap(err, "failed to wait for keoscluster controller ready")
			}

			// Move keoscluster to workload cluster
			c = "kubectl -n " + capiClustersNamespace + " get keoscluster " + a.keosCluster.Metadata.Name + " -o json | jq 'del(.status)' | kubectl apply --kubeconfig " + kubeconfigPath + " -f-"
			_, err = commons.ExecuteCommand(n, c)
			if err != nil {
				return errors.Wrap(err, "failed to move keoscluster to workload cluster")
			}

			c = "kubectl -n " + capiClustersNamespace + " patch keoscluster " + a.keosCluster.Metadata.Name + " -p '{\"metadata\":{\"finalizers\":null}}' --type=merge"
			_, err = commons.ExecuteCommand(n, c)
			if err != nil {
				return errors.Wrap(err, "failed to scale keoscluster deployment to 1")
			}

			// Delete keoscluster in management cluster
			c = "kubectl -n " + capiClustersNamespace + " delete keoscluster " + a.keosCluster.Metadata.Name
			_, err = commons.ExecuteCommand(n, c)
			if err != nil {
				return errors.Wrap(err, "failed to delete keoscluster in management cluster")
			}

			err = provider.deployClusterOperator(n, a.keosCluster, a.clusterCredentials, keosRegistry, "", false)
			if err != nil {
				return errors.Wrap(err, "failed to deploy cluster operator")
			}

			ctx.Status.End(true) // End Moving the cluster-operator
		}
	}

	ctx.Status.Start("Generating the KEOS descriptor 📝")
	defer ctx.Status.End(false)

	err = createKEOSDescriptor(a.keosCluster, scName)
	if err != nil {
		return err
	}

	err = override_vars(ctx, providerParams, a.keosCluster.Spec.Networks, infra)
	if err != nil {
		return err
	}

	ctx.Status.End(true) // End Generating KEOS descriptor

	return nil
}<|MERGE_RESOLUTION|>--- conflicted
+++ resolved
@@ -485,7 +485,6 @@
 		ctx.Status.Start("Installing CAPx in workload cluster 🎖️")
 		defer ctx.Status.End(false)
 
-<<<<<<< HEAD
 		if a.keosCluster.Spec.Offline {
 			err = provider.deployCertManager(n, keosRegistry.url, kubeconfigPath)
 			if err != nil {
@@ -493,10 +492,7 @@
 			}
 		}
 
-		err = provider.installCAPXWorker(n, kubeconfigPath, allowCommonEgressNetPolPath)
-=======
 		err = provider.installCAPXWorker(n, a.keosCluster, kubeconfigPath, allowCommonEgressNetPolPath)
->>>>>>> fb6fe977
 		if err != nil {
 			return err
 		}
