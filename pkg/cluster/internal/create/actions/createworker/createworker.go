/*
Copyright 2019 The Kubernetes Authors.

Licensed under the Apache License, Version 2.0 (the "License");
you may not use this file except in compliance with the License.
You may obtain a copy of the License at

    http://www.apache.org/licenses/LICENSE-2.0

Unless required by applicable law or agreed to in writing, software
distributed under the License is distributed on an "AS IS" BASIS,
WITHOUT WARRANTIES OR CONDITIONS OF ANY KIND, either express or implied.
See the License for the specific language governing permissions and
limitations under the License.
*/

// Package createworker implements the create worker action
package createworker

import (
	"bytes"
	"os"
	"strings"

	"sigs.k8s.io/kind/pkg/cluster/internal/create/actions"
<<<<<<< HEAD
	"sigs.k8s.io/kind/pkg/cluster/nodeutils"
	"sigs.k8s.io/kind/pkg/commons"
=======
	"sigs.k8s.io/kind/pkg/cluster/internal/create/actions/cluster"
>>>>>>> 9ad9c5fa
	"sigs.k8s.io/kind/pkg/errors"
)

type action struct {
	vaultPassword  string
	descriptorPath string
	moveManagement bool
	avoidCreation  bool
}

<<<<<<< HEAD
=======
type AWS struct {
	Credentials cluster.AWSCredentials `yaml:"credentials"`
}

type GCP struct {
	Credentials cluster.GCPCredentials `yaml:"credentials"`
}

// SecretsFile represents the YAML structure in the secrets.yml file
type SecretsFile struct {
	Secrets Secrets `yaml:"secrets"`
}

type Secrets struct {
	AWS              AWS                                 `yaml:"aws"`
	GCP              GCP                                 `yaml:"gcp"`
	GithubToken      string                              `yaml:"github_token"`
	ExternalRegistry cluster.DockerRegistryCredentials   `yaml:"external_registry"`
	DockerRegistries []cluster.DockerRegistryCredentials `yaml:"docker_registries"`
}

>>>>>>> 9ad9c5fa
const allowAllEgressNetPol = `
apiVersion: networking.k8s.io/v1
kind: NetworkPolicy
metadata:
  name: allow-all-egress
spec:
  egress:
  - {}
  podSelector: {}
  policyTypes:
  - Egress`

const kubeconfigPath = "/kind/worker-cluster.kubeconfig"
const workKubeconfigPath = ".kube/config"
const secretsFile = "secrets.yml"

// NewAction returns a new action for installing default CAPI
func NewAction(vaultPassword string, descriptorPath string, moveManagement bool, avoidCreation bool) actions.Action {
	return &action{
		vaultPassword:  vaultPassword,
		descriptorPath: descriptorPath,
		moveManagement: moveManagement,
		avoidCreation:  avoidCreation,
	}
}

// Execute runs the action
func (a *action) Execute(ctx *actions.ActionContext) error {

<<<<<<< HEAD
	var aws commons.AWSCredentials

	ctx.Status.Start("Installing CAPx in local 🎖️")
	defer ctx.Status.End(false)

	err := installCAPALocal(ctx, a.vaultPassword, a.descriptorName)
=======
	// Get the target node
	node, err := getNode(ctx)
>>>>>>> 9ad9c5fa
	if err != nil {
		return err
	}

	// Parse the cluster descriptor
	descriptorFile, err := cluster.GetClusterDescriptor(a.descriptorPath)
	if err != nil {
		return errors.Wrap(err, "failed to parse cluster descriptor")
	}

	// Get the secrets
	credentialsMap, externalRegistryMap, githubToken, _, err := getSecrets(*descriptorFile, a.vaultPassword)
	if err != nil {
		return err
	}

<<<<<<< HEAD
	// Parse the cluster descriptor
	descriptorFile, err := commons.GetClusterDescriptor(a.descriptorName)
	if err != nil {
		return errors.Wrap(err, "failed to parse cluster descriptor")
	}

	aws, github_token, err := commons.GetCredentials(*descriptorFile, a.vaultPassword)
=======
	providerParams := ProviderParams{
		region:      descriptorFile.Region,
		managed:     descriptorFile.ControlPlane.Managed,
		credentials: credentialsMap,
		githubToken: githubToken,
	}

	providerBuilder := getBuilder(descriptorFile.InfraProvider)
	infra := newInfra(providerBuilder)
	provider := infra.buildProvider(providerParams)

	ctx.Status.Start("Installing CAPx 🎖️")
	defer ctx.Status.End(false)

	err = provider.installCAPXLocal(node)
>>>>>>> 9ad9c5fa
	if err != nil {
		return err
	}

	ctx.Status.End(true) // End Installing CAPx

	ctx.Status.Start("Generating workload cluster manifests 📝")
	defer ctx.Status.End(false)

	capiClustersNamespace := "cluster-" + descriptorFile.ClusterID

<<<<<<< HEAD
	// Generate the cluster manifest
	descriptorData, err := commons.GetClusterManifest(*descriptorFile)
=======
	templateParams := cluster.TemplateParams{
		Descriptor:       *descriptorFile,
		Credentials:      credentialsMap,
		ExternalRegistry: externalRegistryMap,
	}
>>>>>>> 9ad9c5fa

	// Generate the cluster manifest
	descriptorData, err := cluster.GetClusterManifest(provider.capxTemplate, templateParams)
	if err != nil {
		return errors.Wrap(err, "failed to generate cluster manifests")
	}

	// Create the cluster manifests file in the container
	descriptorPath := "/kind/manifests/cluster_" + descriptorFile.ClusterID + ".yaml"
	raw := bytes.Buffer{}
	cmd := node.Command("sh", "-c", "echo \""+descriptorData+"\" > "+descriptorPath)
	if err := cmd.SetStdout(&raw).Run(); err != nil {
		return errors.Wrap(err, "failed to write the cluster manifests")
	}

	ctx.Status.End(true) // End Generating worker cluster manifests

	ctx.Status.Start("Generating secrets file 📝🗝️")
	defer ctx.Status.End(false)

<<<<<<< HEAD
	commons.RewriteDescriptorFile(a.descriptorName)

	filelines := []string{"secrets:\n", "  github_token: " + github_token + "\n", "  aws:\n", "    credentials:\n", "      access_key: " + aws.Credentials.AccessKey + "\n",
		"      account_id: " + aws.Credentials.AccountID + "\n", "      region: " + descriptorFile.Region + "\n",
		"      secret_key: " + aws.Credentials.SecretKey + "\n"}

	basepath, err := commons.Currentdir()
	err = commons.CreateDirectory(basepath)
	if err != nil {
		fmt.Println(err)
		return err
	}
	filename := basepath + "/secrets.yml"
	err = commons.WriteFile(filename, filelines)
	if err != nil {
		fmt.Println(err)
		return err
	}
	err = commons.EncryptFile(filename, a.vaultPassword)
	if err != nil {
		fmt.Println(err)
		return err
	}
=======
	ensureSecretsFile(*descriptorFile, a.vaultPassword)

	rewriteDescriptorFile(a.descriptorPath)
>>>>>>> 9ad9c5fa

	defer ctx.Status.End(true) // End Generating secrets file

	// Create namespace for CAPI clusters (it must exists)
	raw = bytes.Buffer{}
	cmd = node.Command("kubectl", "create", "ns", capiClustersNamespace)
	if err := cmd.SetStdout(&raw).Run(); err != nil {
		return errors.Wrap(err, "failed to create cluster's Namespace")
	}

	var machineHealthCheck = `
apiVersion: cluster.x-k8s.io/v1beta1
kind: MachineHealthCheck
metadata:
  name: ` + descriptorFile.ClusterID + `-node-unhealthy
spec:
  clusterName: ` + descriptorFile.ClusterID + `
  nodeStartupTimeout: 300s
  selector:
    matchLabels:
      cluster.x-k8s.io/cluster-name: ` + descriptorFile.ClusterID + `
  unhealthyConditions:
    - type: Ready
      status: Unknown
      timeout: 60s
    - type: Ready
      status: 'False'
      timeout: 60s`

	// Create the MachineHealthCheck manifest file in the container
	machineHealthCheckPath := "/kind/manifests/machinehealthcheck.yaml"
	raw = bytes.Buffer{}
	cmd = node.Command("sh", "-c", "echo \""+machineHealthCheck+"\" > "+machineHealthCheckPath)
	if err := cmd.SetStdout(&raw).Run(); err != nil {
		return errors.Wrap(err, "failed to write the MachineHealthCheck manifest")
	}

	// Create the allow-all-egress network policy file in the container
	allowAllEgressNetPolPath := "/kind/allow-all-egress_netpol.yaml"
	raw = bytes.Buffer{}
	cmd = node.Command("sh", "-c", "echo \""+allowAllEgressNetPol+"\" > "+allowAllEgressNetPolPath)
	if err := cmd.SetStdout(&raw).Run(); err != nil {
		return errors.Wrap(err, "failed to write the allow-all-egress network policy")
	}

	if !a.avoidCreation {

		if descriptorFile.InfraProvider == "aws" {
			ctx.Status.Start("[CAPA] Ensuring IAM security 👮")
			defer ctx.Status.End(false)

			createCloudFormationStack(node, provider.capxEnvVars)
			ctx.Status.End(true) // End Ensuring CAPx requirements
		}

		ctx.Status.Start("Creating the workload cluster 💥")
		defer ctx.Status.End(false)

		// Apply cluster manifests
		raw = bytes.Buffer{}
		cmd = node.Command("kubectl", "create", "-n", capiClustersNamespace, "-f", descriptorPath)
		if err := cmd.SetStdout(&raw).Run(); err != nil {
			return errors.Wrap(err, "failed to apply manifests")
		}

		// Wait for the worker cluster creation
		raw = bytes.Buffer{}
		cmd = node.Command("kubectl", "-n", capiClustersNamespace, "wait", "--for=condition=ready", "--timeout", "25m", "cluster", descriptorFile.ClusterID)
		if err := cmd.SetStdout(&raw).Run(); err != nil {
			return errors.Wrap(err, "failed to create the worker Cluster")
		}

		// Get the workload cluster kubeconfig
		raw = bytes.Buffer{}
		cmd = node.Command("sh", "-c", "clusterctl -n "+capiClustersNamespace+" get kubeconfig "+descriptorFile.ClusterID+" | tee "+kubeconfigPath)
		if err := cmd.SetStdout(&raw).Run(); err != nil {
			return errors.Wrap(err, "failed to get workload cluster kubeconfig")
		}
		kubeconfig := raw.String()

		ctx.Status.End(true) // End Creating the workload cluster

		ctx.Status.Start("Saving the workload cluster kubeconfig 📝")
		defer ctx.Status.End(false)

		workKubeconfigBasePath := strings.Split(workKubeconfigPath, "/")[0]
		_, err = os.Stat(workKubeconfigBasePath)
		if err != nil {
			err := os.Mkdir(workKubeconfigBasePath, os.ModePerm)
			if err != nil {
				return err
			}
		}
		err = os.WriteFile(workKubeconfigPath, []byte(kubeconfig), 0600)
		if err != nil {
			return errors.Wrap(err, "failed to save the workload cluster kubeconfig")
		}

		ctx.Status.End(true) // End Saving the workload cluster kubeconfig

		// Install unmanaged cluster addons
		if !descriptorFile.ControlPlane.Managed {
			ctx.Status.Start("Installing CNI in workload cluster 🔌")
			defer ctx.Status.End(false)

			err = installCNI(node, kubeconfigPath)
			if err != nil {
				return errors.Wrap(err, "failed to install CNI in workload cluster")
			}
			ctx.Status.End(true) // End Installing CNI in workload cluster

			ctx.Status.Start("Installing StorageClass in workload cluster 💾")
			defer ctx.Status.End(false)

			err = infra.installCSI(node, kubeconfigPath)
			if err != nil {
				return errors.Wrap(err, "failed to install StorageClass in workload cluster")
			}
			ctx.Status.End(true) // End Installing StorageClass in workload cluster
		}

		ctx.Status.Start("Preparing nodes in workload cluster 📦")
		defer ctx.Status.End(false)

		// Wait for the worker cluster creation
		raw = bytes.Buffer{}
		cmd = node.Command("kubectl", "-n", capiClustersNamespace, "wait", "--for=condition=ready", "--timeout", "15m", "--all", "md")
		if err := cmd.SetStdout(&raw).Run(); err != nil {
			return errors.Wrap(err, "failed to create the worker Cluster")
		}

		if !descriptorFile.ControlPlane.Managed {
			// Wait for the control plane creation
			raw = bytes.Buffer{}
			cmd = node.Command("sh", "-c", "kubectl -n "+capiClustersNamespace+" wait --for=jsonpath=\"{.status.unavailableReplicas}\"=0 --timeout 10m --all kubeadmcontrolplanes")
			if err := cmd.SetStdout(&raw).Run(); err != nil {
				return errors.Wrap(err, "failed to create the worker Cluster")
			}
		}

		ctx.Status.End(true) // End Preparing nodes in workload cluster

		ctx.Status.Start("Enabling workload cluster's self-healing 🏥")
		defer ctx.Status.End(false)

		// Enable the cluster's self-healing
		raw = bytes.Buffer{}
		cmd = node.Command("kubectl", "-n", capiClustersNamespace, "apply", "-f", machineHealthCheckPath)
		if err := cmd.SetStdout(&raw).Run(); err != nil {
			return errors.Wrap(err, "failed to apply the MachineHealthCheck manifest")
		}

		ctx.Status.End(true) // End Enabling workload cluster's self-healing

		ctx.Status.Start("Installing CAPx in workload cluster 🎖️")
		defer ctx.Status.End(false)

		err = provider.installCAPXWorker(node, kubeconfigPath, allowAllEgressNetPolPath)
		if err != nil {
			return err
		}

		// Scale CAPI to 2 replicas
		raw = bytes.Buffer{}
		cmd = node.Command("kubectl", "--kubeconfig", kubeconfigPath, "-n", "capi-system", "scale", "--replicas", "2", "deploy", "capi-controller-manager")
		if err := cmd.SetStdout(&raw).Run(); err != nil {
			return errors.Wrap(err, "failed to scale the CAPI Deployment")
		}

		// Allow egress in CAPI's Namespaces
		raw = bytes.Buffer{}
		cmd = node.Command("kubectl", "--kubeconfig", kubeconfigPath, "-n", "capi-system", "apply", "-f", allowAllEgressNetPolPath)
		if err := cmd.SetStdout(&raw).Run(); err != nil {
			return errors.Wrap(err, "failed to apply CAPI's NetworkPolicy")
		}
		raw = bytes.Buffer{}
		cmd = node.Command("kubectl", "--kubeconfig", kubeconfigPath, "-n", "capi-kubeadm-bootstrap-system", "apply", "-f", allowAllEgressNetPolPath)
		if err := cmd.SetStdout(&raw).Run(); err != nil {
			return errors.Wrap(err, "failed to apply CAPI's NetworkPolicy")
		}
		raw = bytes.Buffer{}
		cmd = node.Command("kubectl", "--kubeconfig", kubeconfigPath, "-n", "capi-kubeadm-control-plane-system", "apply", "-f", allowAllEgressNetPolPath)
		if err := cmd.SetStdout(&raw).Run(); err != nil {
			return errors.Wrap(err, "failed to apply CAPI's NetworkPolicy")
		}

		// Allow egress in cert-manager Namespace
		raw = bytes.Buffer{}
		cmd = node.Command("kubectl", "--kubeconfig", kubeconfigPath, "-n", "cert-manager", "apply", "-f", allowAllEgressNetPolPath)
		if err := cmd.SetStdout(&raw).Run(); err != nil {
			return errors.Wrap(err, "failed to apply cert-manager's NetworkPolicy")
		}

		ctx.Status.End(true) // End Installing CAPx in workload cluster

		if descriptorFile.DeployAutoscaler {
			ctx.Status.Start("Adding Cluster-Autoescaler 🗚")
			defer ctx.Status.End(false)

			raw = bytes.Buffer{}
			cmd = commons.IntegrateClusterAutoscaler(node, kubeconfigPath, descriptorFile.ClusterID, "clusterapi")
			if err := cmd.SetStdout(&raw).Run(); err != nil {
				return errors.Wrap(err, "failed to install chart cluster-autoscaler")
			}

			ctx.Status.End(true)
		}

		if !a.moveManagement {
			ctx.Status.Start("Moving the management role 🗝️")
			defer ctx.Status.End(false)

			// Create namespace for CAPI clusters (it must exists) in worker cluster
			raw = bytes.Buffer{}
			cmd = node.Command("kubectl", "--kubeconfig", kubeconfigPath, "create", "ns", capiClustersNamespace)
			if err := cmd.SetStdout(&raw).Run(); err != nil {
				return errors.Wrap(err, "failed to create manifests Namespace")
			}

			// Pivot management role to worker cluster
			raw = bytes.Buffer{}
			cmd = node.Command("sh", "-c", "clusterctl move -n "+capiClustersNamespace+" --to-kubeconfig "+kubeconfigPath)

			if err := cmd.SetStdout(&raw).Run(); err != nil {
				return errors.Wrap(err, "failed to pivot management role to worker cluster")
			}

			ctx.Status.End(true)
		}

	}

	ctx.Status.Start("Generating the KEOS descriptor 📝")
	defer ctx.Status.End(false)

	err = createKEOSDescriptor(*descriptorFile, provider.stClassName)
	if err != nil {
		return err
	}
	ctx.Status.End(true) // End Generating KEOS descriptor

	return nil
}<|MERGE_RESOLUTION|>--- conflicted
+++ resolved
@@ -23,12 +23,7 @@
 	"strings"
 
 	"sigs.k8s.io/kind/pkg/cluster/internal/create/actions"
-<<<<<<< HEAD
-	"sigs.k8s.io/kind/pkg/cluster/nodeutils"
 	"sigs.k8s.io/kind/pkg/commons"
-=======
-	"sigs.k8s.io/kind/pkg/cluster/internal/create/actions/cluster"
->>>>>>> 9ad9c5fa
 	"sigs.k8s.io/kind/pkg/errors"
 )
 
@@ -39,30 +34,6 @@
 	avoidCreation  bool
 }
 
-<<<<<<< HEAD
-=======
-type AWS struct {
-	Credentials cluster.AWSCredentials `yaml:"credentials"`
-}
-
-type GCP struct {
-	Credentials cluster.GCPCredentials `yaml:"credentials"`
-}
-
-// SecretsFile represents the YAML structure in the secrets.yml file
-type SecretsFile struct {
-	Secrets Secrets `yaml:"secrets"`
-}
-
-type Secrets struct {
-	AWS              AWS                                 `yaml:"aws"`
-	GCP              GCP                                 `yaml:"gcp"`
-	GithubToken      string                              `yaml:"github_token"`
-	ExternalRegistry cluster.DockerRegistryCredentials   `yaml:"external_registry"`
-	DockerRegistries []cluster.DockerRegistryCredentials `yaml:"docker_registries"`
-}
-
->>>>>>> 9ad9c5fa
 const allowAllEgressNetPol = `
 apiVersion: networking.k8s.io/v1
 kind: NetworkPolicy
@@ -92,42 +63,24 @@
 // Execute runs the action
 func (a *action) Execute(ctx *actions.ActionContext) error {
 
-<<<<<<< HEAD
-	var aws commons.AWSCredentials
-
-	ctx.Status.Start("Installing CAPx in local 🎖️")
-	defer ctx.Status.End(false)
-
-	err := installCAPALocal(ctx, a.vaultPassword, a.descriptorName)
-=======
 	// Get the target node
 	node, err := getNode(ctx)
->>>>>>> 9ad9c5fa
 	if err != nil {
 		return err
 	}
 
 	// Parse the cluster descriptor
-	descriptorFile, err := cluster.GetClusterDescriptor(a.descriptorPath)
+	descriptorFile, err := commons.GetClusterDescriptor(a.descriptorPath)
 	if err != nil {
 		return errors.Wrap(err, "failed to parse cluster descriptor")
 	}
 
 	// Get the secrets
-	credentialsMap, externalRegistryMap, githubToken, _, err := getSecrets(*descriptorFile, a.vaultPassword)
+	credentialsMap, externalRegistryMap, githubToken, _, err := commons.GetSecrets(*descriptorFile, a.vaultPassword)
 	if err != nil {
 		return err
 	}
 
-<<<<<<< HEAD
-	// Parse the cluster descriptor
-	descriptorFile, err := commons.GetClusterDescriptor(a.descriptorName)
-	if err != nil {
-		return errors.Wrap(err, "failed to parse cluster descriptor")
-	}
-
-	aws, github_token, err := commons.GetCredentials(*descriptorFile, a.vaultPassword)
-=======
 	providerParams := ProviderParams{
 		region:      descriptorFile.Region,
 		managed:     descriptorFile.ControlPlane.Managed,
@@ -143,7 +96,6 @@
 	defer ctx.Status.End(false)
 
 	err = provider.installCAPXLocal(node)
->>>>>>> 9ad9c5fa
 	if err != nil {
 		return err
 	}
@@ -155,19 +107,14 @@
 
 	capiClustersNamespace := "cluster-" + descriptorFile.ClusterID
 
-<<<<<<< HEAD
-	// Generate the cluster manifest
-	descriptorData, err := commons.GetClusterManifest(*descriptorFile)
-=======
-	templateParams := cluster.TemplateParams{
+	templateParams := commons.TemplateParams{
 		Descriptor:       *descriptorFile,
 		Credentials:      credentialsMap,
 		ExternalRegistry: externalRegistryMap,
 	}
->>>>>>> 9ad9c5fa
 
 	// Generate the cluster manifest
-	descriptorData, err := cluster.GetClusterManifest(provider.capxTemplate, templateParams)
+	descriptorData, err := commons.GetClusterManifest(provider.capxTemplate, templateParams)
 	if err != nil {
 		return errors.Wrap(err, "failed to generate cluster manifests")
 	}
@@ -185,35 +132,9 @@
 	ctx.Status.Start("Generating secrets file 📝🗝️")
 	defer ctx.Status.End(false)
 
-<<<<<<< HEAD
-	commons.RewriteDescriptorFile(a.descriptorName)
-
-	filelines := []string{"secrets:\n", "  github_token: " + github_token + "\n", "  aws:\n", "    credentials:\n", "      access_key: " + aws.Credentials.AccessKey + "\n",
-		"      account_id: " + aws.Credentials.AccountID + "\n", "      region: " + descriptorFile.Region + "\n",
-		"      secret_key: " + aws.Credentials.SecretKey + "\n"}
-
-	basepath, err := commons.Currentdir()
-	err = commons.CreateDirectory(basepath)
-	if err != nil {
-		fmt.Println(err)
-		return err
-	}
-	filename := basepath + "/secrets.yml"
-	err = commons.WriteFile(filename, filelines)
-	if err != nil {
-		fmt.Println(err)
-		return err
-	}
-	err = commons.EncryptFile(filename, a.vaultPassword)
-	if err != nil {
-		fmt.Println(err)
-		return err
-	}
-=======
-	ensureSecretsFile(*descriptorFile, a.vaultPassword)
-
-	rewriteDescriptorFile(a.descriptorPath)
->>>>>>> 9ad9c5fa
+	commons.EnsureSecretsFile(*descriptorFile, a.vaultPassword)
+
+	commons.RewriteDescriptorFile(a.descriptorPath)
 
 	defer ctx.Status.End(true) // End Generating secrets file
 
