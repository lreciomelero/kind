--- conflicted
+++ resolved
@@ -237,7 +237,6 @@
 	return &descriptorFile, nil
 }
 
-<<<<<<< HEAD
 func isNotEmpty(v interface{}) bool {
 	return !reflect.ValueOf(v).IsZero()
 }
@@ -245,7 +244,8 @@
 func checkReference(v interface{}) bool {
 	defer func() { recover() }()
 	return v != nil && !reflect.ValueOf(v).IsNil() && v != "nil" && v != "<nil>"
-=======
+}
+
 func resto(n int, i int) int {
 	var r int
 	r = (n % 3) / (i + 1)
@@ -253,7 +253,6 @@
 		r = 1
 	}
 	return r
->>>>>>> d2395803
 }
 
 func GetClusterManifest(flavor string, params TemplateParams) (string, error) {
